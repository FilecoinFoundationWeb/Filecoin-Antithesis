#!/bin/bash
sleep 5

FIRST_RUN_FLAG="${FOREST_DATA_DIR}/.initialized"

if [ ! -f "$FIRST_RUN_FLAG" ]; then
  echo "forest: first startup – performing one-time setup…"
  DRAND_SERVER="http://10.20.20.21"
  json=$(curl -s "$DRAND_SERVER/info")
  formatted_json=$(jq --arg server "$DRAND_SERVER" '{ "servers": [$server], "chain_info": { "public_key": .public_key, "period": .period, "genesis_time": .genesis_time, "hash": .hash, "groupHash": .groupHash }, "network_type": "Quicknet" }' <<<"$json")
  echo "formatted_json: $formatted_json"
  export FOREST_DRAND_QUICKNET_CONFIG="$formatted_json"
  NETWORK_NAME=$(jq -r '.NetworkName' "${LOTUS_1_DATA_DIR}/localnet.json")
  export NETWORK_NAME=$NETWORK_NAME
  forest --version
  cp /forest/forest_config.toml.tpl "${FOREST_DATA_DIR}/forest_config.toml"
  echo "name = \"${NETWORK_NAME}\"" >> "${FOREST_DATA_DIR}/forest_config.toml"
  forest --genesis "${LOTUS_1_DATA_DIR}/devgen.car" \
         --config "${FOREST_DATA_DIR}/forest_config.toml" \
         --save-token "${FOREST_DATA_DIR}/jwt" \
         --rpc-address ${FOREST_IP}:${FOREST_RPC_PORT} \
         --p2p-listen-address /ip4/${FOREST_IP}/tcp/${FOREST_P2P_PORT} \
         --healthcheck-address ${FOREST_IP}:${FOREST_HEALTHZ_RPC_PORT} \
         --skip-load-actors &
  sleep 10
  touch "$FIRST_RUN_FLAG"
  echo "forest: one-time setup complete."
else
  echo "forest: skipping one-time setup."
  DRAND_SERVER="http://10.20.20.21"
  json=$(curl -s "$DRAND_SERVER/info")
  formatted_json=$(jq --arg server "$DRAND_SERVER" '{ "servers": [$server], "chain_info": { "public_key": .public_key, "period": .period, "genesis_time": .genesis_time, "hash": .hash, "groupHash": .groupHash }, "network_type": "Quicknet" }' <<<"$json")
  export FOREST_DRAND_QUICKNET_CONFIG="$formatted_json"
  NETWORK_NAME=$(jq -r '.NetworkName' "${LOTUS_1_DATA_DIR}/localnet.json")
  export NETWORK_NAME=$NETWORK_NAME
  echo "forest: starting forest..."
  forest --genesis "${LOTUS_1_DATA_DIR}/devgen.car" \
         --config "${FOREST_DATA_DIR}/forest_config.toml" \
         --save-token "${FOREST_DATA_DIR}/jwt" \
         --rpc-address ${FOREST_IP}:${FOREST_RPC_PORT} \
         --p2p-listen-address /ip4/${FOREST_IP}/tcp/${FOREST_P2P_PORT} \
         --healthcheck-address ${FOREST_IP}:${FOREST_HEALTHZ_RPC_PORT} \
         --skip-load-actors &
  sleep 10
fi
export TOKEN=$(cat ${FOREST_DATA_DIR}/jwt)
export FULLNODE_API_INFO=$TOKEN:/ip4/${FOREST_IP}/tcp/${FOREST_RPC_PORT}/http
echo "FULLNODE_API_INFO: $FULLNODE_API_INFO"
echo "forest: collecting network info…"
forest-cli net listen | head -n1 > "${FOREST_DATA_DIR}/forest-listen-addr"
echo "forest: connecting to lotus nodes…"
forest-wallet --remote-wallet import ${LOTUS_1_DATA_DIR}/key || true
forest-wallet --remote-wallet import ${LOTUS_2_DATA_DIR}/key || true
forest-cli net connect "$(cat ${LOTUS_1_DATA_DIR}/lotus-1-ipv4addr)"
forest-cli net connect "$(cat ${LOTUS_2_DATA_DIR}/lotus-2-ipv4addr)"

<<<<<<< HEAD
forest-cli sync wait &
=======
forest-cli sync wait
>>>>>>> 9b4a5624
echo "forest: ready."
sleep infinity<|MERGE_RESOLUTION|>--- conflicted
+++ resolved
@@ -54,10 +54,6 @@
 forest-cli net connect "$(cat ${LOTUS_1_DATA_DIR}/lotus-1-ipv4addr)"
 forest-cli net connect "$(cat ${LOTUS_2_DATA_DIR}/lotus-2-ipv4addr)"
 
-<<<<<<< HEAD
-forest-cli sync wait &
-=======
 forest-cli sync wait
->>>>>>> 9b4a5624
 echo "forest: ready."
 sleep infinity