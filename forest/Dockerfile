--- conflicted
+++ resolved
@@ -25,15 +25,6 @@
 # RUN git apply ./forest.patch
 
 # Step 5: Build forest binaries: forest-cli, forest-tool, forest-wallet, and instrumented forest
-<<<<<<< HEAD
-RUN cargo build --release --bin forest-cli
-RUN cp /forest/target/release/forest-cli /usr/local/cargo/bin/forest-cli
-
-RUN cargo build --release --bin forest-tool
-RUN cp /forest/target/release/forest-tool /usr/local/cargo/bin/forest-tool
-
-RUN cargo build --release --bin forest-wallet
-=======
 RUN cargo build --quiet --release --bin forest-cli 
 RUN cp /forest/target/release/forest-cli /usr/local/cargo/bin/forest-cli
  
@@ -41,7 +32,6 @@
 RUN cp /forest/target/release/forest-tool /usr/local/cargo/bin/forest-tool
 
 RUN cargo build --quiet --release --bin forest-wallet
->>>>>>> b1c2ab24
 RUN cp /forest/target/release/forest-wallet /usr/local/cargo/bin/forest-wallet
 
 COPY libvoidstar.so /usr/local/lib/libvoidstar.so
