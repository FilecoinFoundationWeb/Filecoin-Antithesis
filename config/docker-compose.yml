name: filecoin
x-templates:
  filecoin_service: &filecoin_service
    env_file: .env
    environment:
      - NUM_LOTUS_CLIENTS=2
      - NUM_FOREST_CLIENTS=1
    volumes:
      - ./data/lotus0:${LOTUS_0_DATA_DIR}
      - ./data/forest0:${FOREST_0_DATA_DIR}
      - ./data/lotus1:${LOTUS_1_DATA_DIR}
      - ./shared/configs:${SHARED_CONFIGS}
      - ./data/curio:${CURIO_DATA_DIR}
      - ./data/workload:/opt/antithesis/filwizard/workspace:rw
  needs_drand0_started: &needs_drand0_started
    depends_on:
      drand0:
        condition: service_started
  needs_all_drand_healthy: &needs_all_drand_healthy
    depends_on:
      drand0: 
        condition: service_healthy
      drand1:
        condition: service_healthy
      drand2:
        condition: service_healthy
  needs_lotus0_healthy: &needs_lotus0_healthy
    depends_on:
      lotus0:
        condition: service_healthy
  needs_lotus1_healthy: &needs_lotus1_healthy
    depends_on:
      lotus1:
        condition: service_healthy
  healthcheck_settings: &healthcheck_settings
    interval: 5s
    timeout: 2s
    retries: 10

services:
  drand0:
    <<: [*filecoin_service]
    container_name: drand0
    image: drand
    entrypoint: ./start-drand0.sh
    healthcheck:
      <<: *healthcheck_settings
      test: drand util ping http://drand0:8080

  drand1:
    <<: [*filecoin_service, *needs_drand0_started]
    container_name: drand1
    image: drand
    entrypoint: ./start-drand1.sh
    healthcheck:
      <<: *healthcheck_settings
      test: drand util ping http://drand1:8080

  drand2:
    <<: [*filecoin_service, *needs_drand0_started]
    container_name: drand2
    image: drand
    entrypoint: ./start-drand2.sh
    healthcheck:
      <<: *healthcheck_settings
      test: drand util ping http://drand2:8080

  lotus0:
    <<: [*filecoin_service, *needs_all_drand_healthy]
    container_name: lotus0
    image: lotus:latest
    entrypoint: ["./scripts/start-lotus.sh", "0"]
    healthcheck:
      <<: *healthcheck_settings
      test: curl --fail http://lotus0:1234/health/livez

  lotus1:
    <<: [*filecoin_service, *needs_lotus0_healthy]
    image: lotus:latest
    container_name: lotus1
    entrypoint: ["./scripts/start-lotus.sh", "1"]
    healthcheck:
      <<: *healthcheck_settings
      test: curl --fail http://lotus1:1234/health/livez

  lotus-miner0:
    <<: [*filecoin_service, *needs_lotus0_healthy]
    image: lotus:latest
    container_name: lotus-miner0
    entrypoint: ["./scripts/start-lotus-miner.sh", "0"]

  lotus-miner1:
    <<: [*filecoin_service, *needs_lotus1_healthy]
    image: lotus:latest
    container_name: lotus-miner1
    entrypoint: ["./scripts/start-lotus-miner.sh", "1"]

  forest0:
    <<: [*filecoin_service, *needs_lotus0_healthy]
    image: forest:latest
    container_name: forest0
    entrypoint: ["./scripts/start-forest.sh", "0"]


  workload:
    <<: [*filecoin_service]
    image: workload
<<<<<<< HEAD
    container_name: workload
    networks:
      antithesis-net:
        ipv4_address: 10.20.20.30
    depends_on:
      lotus1:
        condition: service_healthy
  # Curio service
  curio:
    <<: [*filecoin_service]
    image: curio:latest
    container_name: curio
    env_file:
      - .env
    environment:
      - CURIO_IP=${CURIO_IP}
    ports:
      - "443:443"
      - "80:80"
      - "12300:12300"
      - "4701:4701"
      - "32100:32100"
    entrypoint: ["./scripts/curio-init.sh"]
    networks:
      antithesis-net:
        ipv4_address: ${CURIO_IP}
    depends_on:
      lotus0:
        condition: service_healthy
      yugabyte:
        condition: service_started
  yugabyte:
    image: yugabytedb/yugabyte:latest
    container_name: yugabyte
    init: true
    command: [ "bin/yugabyted", "start", "--base_dir=/home/yugabyte/yb_data", "--background=false" ]
    ports:
      - "5433:5433"
      - "9042:9042"
      - "15433:15433"
    environment:
      - TINI_SUBREAPER=true
    env_file:
      - .env
    volumes:
      - ./data/yugabyte:/home/yugabyte/yb_data
    networks:
      antithesis-net:
        ipv4_address: ${YUGABYTE_IP}

networks:
  antithesis-net:
    ipam:
      config:
        - subnet: 10.20.20.0/24
=======
    container_name: workload
>>>>>>> 5adb0546
<|MERGE_RESOLUTION|>--- conflicted
+++ resolved
@@ -99,13 +99,26 @@
     <<: [*filecoin_service, *needs_lotus0_healthy]
     image: forest:latest
     container_name: forest0
-    entrypoint: ["./scripts/start-forest.sh", "0"]
+    ports:
+      - ${FOREST_0_RPC_PORT}:${FOREST_0_RPC_PORT}
+    entrypoint: ["./scripts/start-forest.sh"]
+    networks:
+      antithesis-net:
+        ipv4_address: ${FOREST_0_IP}
+    depends_on:
+      lotus0: 
+        condition: service_healthy
+    healthcheck:
+      test: curl --fail http://10.20.20.28:2346/livez?verbose
+      interval: 5s
+      timeout: 2s
+      retries: 10
+      start_period: 30s
 
 
   workload:
     <<: [*filecoin_service]
     image: workload
-<<<<<<< HEAD
     container_name: workload
     networks:
       antithesis-net:
@@ -160,7 +173,4 @@
   antithesis-net:
     ipam:
       config:
-        - subnet: 10.20.20.0/24
-=======
-    container_name: workload
->>>>>>> 5adb0546
+        - subnet: 10.20.20.0/24