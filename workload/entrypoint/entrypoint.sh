#!/bin/bash

#set -e

# What is the purpose of the following?
# Adjusting the Antithesis system time is not a permitted operation
echo "synchronizing system time..."
# Attempt to sync time with NTP server
if ntpdate -q pool.ntp.org &>/dev/null; then
    # If query works, try to sync
    ntpdate -u pool.ntp.org || {
        echo "Warning: Time sync failed. If running in a container, it may need the SYS_TIME capability."
        echo "Run the container with: --cap-add SYS_TIME"
    }
else
    echo "Warning: Unable to query NTP servers. Check network connectivity."
fi

current_time=$(date -u "+%Y-%m-%d %H:%M:%S UTC")
echo "Current system time: $current_time"

RPC_LOTUS="${RPC_LOTUS:-http://lotus0:1234/rpc/v0}"

# Waiting for the chain head to pass a certain height
INIT_BLOCK_HEIGHT="${INIT_BLOCK_HEIGHT:-5}"
BLOCK_HEIGHT_REACHED=0

echo "waiting for block height to reach ${INIT_BLOCK_HEIGHT}"

while [ $INIT_BLOCK_HEIGHT -gt $BLOCK_HEIGHT_REACHED ]
do

    # Capture response separately from exit code
    response=$(curl -s --fail -X POST "$RPC_LOTUS" \
        -H 'Content-Type: application/json' \
        --data '{"jsonrpc":"2.0","id":1,"method":"Filecoin.ChainHead","params":[]}' 2>/dev/null)
    curl_exit=$?
    
    # If curl failed, retry
    if [[ $curl_exit -ne 0 ]]; then
        echo "lotus0 not available yet, retrying..."
        sleep 5
        continue
    fi
    
    # Parse the response
    BLOCK_HEIGHT_REACHED=$(echo "$response" | jq -r '.result.Height // 0')

    echo "current height: $BLOCK_HEIGHT_REACHED"

    if [ $INIT_BLOCK_HEIGHT -le $BLOCK_HEIGHT_REACHED ]; then
        break
    fi
    sleep 5
done
<<<<<<< HEAD
cd /opt/antithesis/filwizard
./filwizard contract clone-config --config config/filecoin-synapse.json --workspace ./workspace
echo "Workload [entrypoint]: chainhead has reached block height ${INIT_BLOCK_HEIGHT}"
=======

echo "block height has reached ${INIT_BLOCK_HEIGHT}"
>>>>>>> 5adb0546

python3 -u /opt/antithesis/entrypoint/setup_complete.py

sleep infinity<|MERGE_RESOLUTION|>--- conflicted
+++ resolved
@@ -53,14 +53,9 @@
     fi
     sleep 5
 done
-<<<<<<< HEAD
 cd /opt/antithesis/filwizard
 ./filwizard contract clone-config --config config/filecoin-synapse.json --workspace ./workspace
 echo "Workload [entrypoint]: chainhead has reached block height ${INIT_BLOCK_HEIGHT}"
-=======
-
-echo "block height has reached ${INIT_BLOCK_HEIGHT}"
->>>>>>> 5adb0546
 
 python3 -u /opt/antithesis/entrypoint/setup_complete.py
 
