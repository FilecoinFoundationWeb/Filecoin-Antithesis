--- conflicted
+++ resolved
@@ -5,12 +5,7 @@
 	"context"
 	"encoding/hex"
 	"fmt"
-<<<<<<< HEAD
 	"os"
-=======
-	"io/ioutil"
-	"log"
->>>>>>> e5ba1f1e
 	"time"
 
 	"github.com/antithesishq/antithesis-sdk-go/assert"
