--- conflicted
+++ resolved
@@ -49,11 +49,7 @@
 
 func parseFlags() (*string, *string, *string, *int, *string, *time.Duration, *time.Duration, *string, *time.Duration, *string, *int, *string, *int, *string, *int64, *string) {
 	configFile := flag.String("config", "/opt/antithesis/resources/config.json", "Path to config JSON file")
-<<<<<<< HEAD
 	operation := flag.String("operation", "", "Operation: 'create', 'delete', 'spam', 'connect', 'deploySimpleCoin', 'deployMCopy', 'chaos', 'mempoolFuzz', 'pingAttack', 'rpcBenchmark', 'eth_chainId', 'checkConsensus', 'deployContract', 'stateMismatch', 'sendConsensusFault', 'checkEthMethods', 'sendEthLegacy', 'checkSplitstore', 'incomingblock', 'blockfuzz', 'checkBackfill', 'stressMaxMessageSize', 'stressMaxMessages', 'stressMaxTipsetSize', 'createEthKeystore'")
-=======
-	operation := flag.String("operation", "", "Operation: 'create', 'delete', 'spam', 'connect', 'deploySimpleCoin', 'deployMCopy', 'chaos', 'mempoolFuzz', 'pingAttack', 'rpcBenchmark', 'eth_chainId', 'checkConsensus', 'deployContract', 'stateMismatch', 'sendConsensusFault', 'checkEthMethods', 'sendEthLegacy', 'checkSplitstore', 'incomingblock', 'blockfuzz', 'checkBackfill', 'stressMaxMessageSize', 'stressMaxMessages', 'stressMaxTipsetSize', 'checkFinalizedTipsets'")
->>>>>>> 7428727f
 	nodeName := flag.String("node", "", "Node name from config.json (required for certain operations)")
 	numWallets := flag.Int("wallets", 1, "Number of wallets for the operation")
 	contractPath := flag.String("contract", "", "Path to the smart contract bytecode file")
@@ -75,7 +71,6 @@
 
 func validateInputs(operation, nodeName, contractPath, targetAddr, targetAddr2, pingAttackType *string) error {
 	validOps := map[string]bool{
-<<<<<<< HEAD
 		"create":               true,
 		"delete":               true,
 		"spam":                 true,
@@ -103,40 +98,10 @@
 		"stressMaxMessages":    true,
 		"stressMaxTipsetSize":  true,
 		"createEthKeystore":    true,
-=======
-		"create":                true,
-		"delete":                true,
-		"spam":                  true,
-		"connect":               true,
-		"deploySimpleCoin":      true,
-		"deployMCopy":           true,
-		"deployTStore":          true,
-		"chaos":                 true,
-		"mempoolFuzz":           true,
-		"pingAttack":            true,
-		"createEthAccount":      true,
-		"rpc-benchmark":         true,
-		"deployValueSender":     true,
-		"checkConsensus":        true,
-		"deployContract":        true,
-		"stateMismatch":         true,
-		"sendConsensusFault":    true,
-		"checkEthMethods":       true,
-		"sendEthLegacy":         true,
-		"checkSplitstore":       true,
-		"incomingblock":         true,
-		"blockfuzz":             true,
-		"checkBackfill":         true,
-		"stressMaxMessageSize":  true,
-		"stressMaxMessages":     true,
-		"stressMaxTipsetSize":   true,
-		"checkFinalizedTipsets": true,
->>>>>>> 7428727f
 	}
 
 	// Operations that don't require a node name
 	noNodeNameRequired := map[string]bool{
-<<<<<<< HEAD
 		"spam":                true,
 		"chaos":               true,
 		"pingAttack":          true,
@@ -148,19 +113,6 @@
 		"checkBackfill":       true,
 		"stressMaxTipsetSize": true,
 		"createEthKeystore":   true,
-=======
-		"spam":                  true,
-		"chaos":                 true,
-		"pingAttack":            true,
-		"rpc-benchmark":         true,
-		"checkConsensus":        true,
-		"sendConsensusFault":    true,
-		"checkEthMethods":       true,
-		"checkSplitstore":       true,
-		"checkBackfill":         true,
-		"stressMaxTipsetSize":   true,
-		"checkFinalizedTipsets": true,
->>>>>>> 7428727f
 	}
 
 	if !validOps[*operation] {
@@ -276,7 +228,6 @@
 		err = performStressMaxMessageSize(ctx, nodeConfig)
 	case "stressMaxMessages":
 		err = performStressMaxMessages(ctx, nodeConfig)
-<<<<<<< HEAD
 	case "createEthKeystore":
 		if *keystoreDir == "" {
 			log.Printf("[ERROR] keystore-dir is required for createEthKeystore operation")
@@ -316,10 +267,6 @@
 		log.Printf("  - Address: %s", ethAddr.Hex())
 		log.Printf("  - Keystore: %s", keystorePath)
 		log.Printf("  - Password file: %s/password.txt", *keystoreDir)
-=======
-	case "checkFinalizedTipsets":
-		err = performCheckFinalizedTipsets()
->>>>>>> 7428727f
 	default:
 		log.Printf("[ERROR] Unknown operation: %s", *operation)
 		os.Exit(1)
