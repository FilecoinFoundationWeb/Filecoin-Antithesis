package main

import (
	"bytes"
	"context"
	"encoding/hex"
	"encoding/json"
	"fmt"
	"log"
	"math/rand"
	"os"
	"time"

	"github.com/FilecoinFoundationWeb/Filecoin-Antithesis/resources"
	mpoolfuzz "github.com/FilecoinFoundationWeb/Filecoin-Antithesis/resources/mpool-fuzz"
	"github.com/antithesishq/antithesis-sdk-go/assert"
	"github.com/filecoin-project/go-address"
	"github.com/filecoin-project/go-state-types/abi"
	"github.com/filecoin-project/go-state-types/big"
	"github.com/filecoin-project/lotus/api"
	"github.com/filecoin-project/lotus/chain/types"
	"github.com/filecoin-project/lotus/chain/types/ethtypes"
	"github.com/urfave/cli/v2"
)

var config *resources.Config

func main() {
	log.SetFlags(log.LstdFlags | log.Lmicroseconds)
	log.Println("[INFO] Starting workload...")

	app := &cli.App{
		Name:  "workload",
		Usage: "Filecoin testing workload",
		Flags: []cli.Flag{
			&cli.StringFlag{
				Name:    "config",
				Value:   "/opt/antithesis/resources/config.json",
				Usage:   "Path to config JSON file",
				EnvVars: []string{"WORKLOAD_CONFIG"},
			},
		},
		Before: func(c *cli.Context) error {
			// Load configuration
			var err error
			config, err = resources.LoadConfig(c.String("config"))
			if err != nil {
				return fmt.Errorf("failed to load config: %w", err)
			}
			return nil
		},
		Commands: []*cli.Command{
			walletCommands(),
			networkCommands(),
			contractCommands(),
			mempoolCommands(),
			consensusCommands(),
			monitoringCommands(),
			chainCommands(),
			stateCommands(),
			stressCommands(),
			rpcCommands(),
			ethCommands(),
		},
	}

	if err := app.Run(os.Args); err != nil {
		log.Printf("[ERROR] %v", err)
		os.Exit(1)
	}
}

func getNodeConfig(c *cli.Context) (*resources.NodeConfig, error) {
	nodeName := c.String("node")
	if nodeName == "" {
		return nil, fmt.Errorf("node name is required")
	}

	for i := range config.Nodes {
		if config.Nodes[i].Name == nodeName {
			return &config.Nodes[i], nil
		}
	}
	return nil, fmt.Errorf("node '%s' not found in config", nodeName)
}

func walletCommands() *cli.Command {
	nodeFlag := &cli.StringFlag{
		Name:     "node",
		Usage:    "node name from config.json (Lotus1 or Lotus2)",
		Required: true,
	}

	return &cli.Command{
		Name:  "wallet",
		Usage: "Wallet management operations",
		Subcommands: []*cli.Command{
			{
				Name:  "create",
				Usage: "Create new wallets",
				Flags: []cli.Flag{
					nodeFlag,
					&cli.IntFlag{
						Name:  "count",
						Value: 1,
						Usage: "Number of wallets to create",
					},
				},
				Action: func(c *cli.Context) error {
					nodeConfig, err := getNodeConfig(c)
					if err != nil {
						return err
					}
					return performCreateOperation(c.Context, nodeConfig, c.Int("count"), abi.NewTokenAmount(1000000000000000))
				},
			},
			{
				Name:  "delete",
				Usage: "Delete wallets",
				Flags: []cli.Flag{
					nodeFlag,
				},
				Action: func(c *cli.Context) error {
					nodeConfig, err := getNodeConfig(c)
					if err != nil {
						return err
					}
					return performDeleteOperation(c.Context, nodeConfig)
				},
			},
		},
	}
}

func networkCommands() *cli.Command {
	nodeFlag := &cli.StringFlag{
		Name:     "node",
		Usage:    "node name from config.json (Lotus1 or Lotus2)",
		Required: true,
	}

	return &cli.Command{
		Name:  "network",
		Usage: "Network testing operations",
		Subcommands: []*cli.Command{
			{
				Name:  "connect",
				Usage: "Connect node to other nodes",
				Flags: []cli.Flag{
					nodeFlag,
				},
				Action: func(c *cli.Context) error {
					nodeConfig, err := getNodeConfig(c)
					if err != nil {
						return err
					}
					log.Printf("Connecting node '%s' to other nodes...", nodeConfig.Name)
					api, closer, err := resources.ConnectToNode(c.Context, *nodeConfig)
					if err != nil {
						return fmt.Errorf("failed to connect to Lotus node '%s': %w", nodeConfig.Name, err)
					}
					defer closer()

					lotusNodes := resources.FilterLotusNodes(config.Nodes)
					if err := resources.ConnectToOtherNodes(c.Context, api, *nodeConfig, lotusNodes); err != nil {
						return fmt.Errorf("failed to connect node '%s' to other nodes: %w", nodeConfig.Name, err)
					}
					log.Printf("Node '%s' connected successfully", nodeConfig.Name)
					return nil
				},
			},
			{
				Name:  "disconnect",
				Usage: "Disconnect node from other nodes",
				Flags: []cli.Flag{
					nodeFlag,
				},
				Action: func(c *cli.Context) error {
					nodeConfig, err := getNodeConfig(c)
					if err != nil {
						return err
					}
					log.Printf("Disconnecting node '%s' from other nodes...", nodeConfig.Name)
					api, closer, err := resources.ConnectToNode(c.Context, *nodeConfig)
					if err != nil {
						return fmt.Errorf("failed to connect to Lotus node '%s': %w", nodeConfig.Name, err)
					}
					defer closer()

					if err := resources.DisconnectFromOtherNodes(c.Context, api); err != nil {
						return fmt.Errorf("failed to disconnect node '%s' from other nodes: %w", nodeConfig.Name, err)
					}
					log.Printf("Node '%s' disconnected successfully", nodeConfig.Name)
					return nil
				},
			},
		},
	}
}

func mempoolCommands() *cli.Command {
	nodeFlag := &cli.StringFlag{
		Name:     "node",
		Usage:    "node name from config.json (Lotus1 or Lotus2)",
		Required: true,
	}

	return &cli.Command{
		Name:  "mempool",
		Usage: "Mempool testing operations",
		Subcommands: []*cli.Command{
			{
				Name:  "fuzz",
				Usage: "Run mempool fuzzing",
				Flags: []cli.Flag{
					nodeFlag,
					&cli.IntFlag{
						Name:  "count",
						Value: 100,
						Usage: "Number of transactions to perform",
					},
					&cli.IntFlag{
						Name:  "concurrency",
						Value: 5,
						Usage: "Number of concurrent operations",
					},
					&cli.StringFlag{
						Name:  "strategy",
						Value: "standard",
						Usage: "Fuzzing strategy (standard, chained, burst)",
					},
				},
				Action: func(c *cli.Context) error {
					nodeConfig, err := getNodeConfig(c)
					if err != nil {
						return err
					}
					return performMempoolFuzz(
						c.Context,
						nodeConfig,
						c.Int("count"),
						c.Int("concurrency"),
						c.String("strategy"),
					)
				},
			},
		},
	}
}

func contractCommands() *cli.Command {
	nodeFlag := &cli.StringFlag{
		Name:     "node",
		Usage:    "node name from config.json (Lotus1 or Lotus2)",
		Required: true,
	}

	const (
		simpleCoinPath = "/opt/antithesis/resources/smart-contracts/SimpleCoin.hex"
		mcopyPath      = "/opt/antithesis/resources/smart-contracts/MCopy.hex"
		tstoragePath   = "/opt/antithesis/resources/smart-contracts/TransientStorage.hex"
	)

	return &cli.Command{
		Name:  "contracts",
		Usage: "Smart contract operations",
		Subcommands: []*cli.Command{
			{
				Name:  "deploy-simple-coin",
				Usage: "Deploy SimpleCoin contract",
				Flags: []cli.Flag{
					nodeFlag,
				},
				Action: func(c *cli.Context) error {
					nodeConfig, err := getNodeConfig(c)
					if err != nil {
						return err
					}
					return performDeploySimpleCoin(c.Context, nodeConfig, simpleCoinPath)
				},
			},
			{
				Name:  "deploy-mcopy",
				Usage: "Deploy MCopy contract",
				Flags: []cli.Flag{
					nodeFlag,
				},
				Action: func(c *cli.Context) error {
					nodeConfig, err := getNodeConfig(c)
					if err != nil {
						return err
					}
					return performDeployMCopy(c.Context, nodeConfig, mcopyPath)
				},
			},
			{
				Name:  "deploy-tstorage",
				Usage: "Deploy Transient Storage contract",
				Flags: []cli.Flag{
					nodeFlag,
				},
				Action: func(c *cli.Context) error {
					nodeConfig, err := getNodeConfig(c)
					if err != nil {
						return err
					}
					return performDeployTStore(c.Context, nodeConfig, tstoragePath)
				},
			},
		},
	}
}

func consensusCommands() *cli.Command {
	return &cli.Command{
		Name:  "consensus",
		Usage: "Consensus testing operations",
		Subcommands: []*cli.Command{
			{
				Name:  "check",
				Usage: "Check consensus between nodes",
				Flags: []cli.Flag{
					&cli.Int64Flag{
						Name:  "height",
						Value: 0,
						Usage: "Chain height to check consensus at (0 for current height)",
					},
				},
				Action: func(c *cli.Context) error {
					return performConsensusCheck(c.Context, config, c.Int64("height"))
				},
			},
			{
				Name:  "fault",
				Usage: "Send consensus fault",
				Action: func(c *cli.Context) error {
					return performSendConsensusFault(c.Context)
				},
			},
			{
				Name:  "finalized",
				Usage: "Check finalized tipsets",
				Action: func(c *cli.Context) error {
					return performCheckFinalizedTipsets(c.Context)
				},
			},
		},
	}
}

func monitoringCommands() *cli.Command {
	return &cli.Command{
		Name:  "monitor",
		Usage: "Monitoring operations",
		Subcommands: []*cli.Command{
			{
				Name:  "peers",
				Usage: "Check peer connections",
				Action: func(c *cli.Context) error {
					return checkPeers()
				},
			},
			{
				Name:  "f3",
				Usage: "Check F3 service status",
				Action: func(c *cli.Context) error {
					return checkF3Running()
				},
			},
		},
	}
}

func chainCommands() *cli.Command {
	return &cli.Command{
		Name:  "chain",
		Usage: "Chain operations",
		Subcommands: []*cli.Command{
			{
				Name:  "backfill",
				Usage: "Check chain index backfill",
				Action: func(c *cli.Context) error {
					return performCheckBackfill(c.Context, config)
				},
			},
		},
	}
}

func stateCommands() *cli.Command {
	nodeFlag := &cli.StringFlag{
		Name:     "node",
		Usage:    "node name from config.json (Lotus1 or Lotus2)",
		Required: true,
	}

	return &cli.Command{
		Name:  "state",
		Usage: "State operations",
		Subcommands: []*cli.Command{
			{
				Name:  "check",
				Usage: "Check state consistency",
				Flags: []cli.Flag{
					nodeFlag,
				},
				Action: func(c *cli.Context) error {
					nodeConfig, err := getNodeConfig(c)
					if err != nil {
						return err
					}
					api, closer, err := resources.ConnectToNode(c.Context, *nodeConfig)
					if err != nil {
						return err
					}
					defer closer()
					return resources.StateMismatch(c.Context, api)
				},
			},
		},
	}
}

func stressCommands() *cli.Command {
	nodeFlag := &cli.StringFlag{
		Name:     "node",
		Usage:    "node name from config.json (Lotus1 or Lotus2)",
		Required: true,
	}

	return &cli.Command{
		Name:  "stress",
		Usage: "Stress test operations",
		Subcommands: []*cli.Command{
			{
				Name:  "messages",
				Usage: "Stress test with max size messages",
				Flags: []cli.Flag{
					nodeFlag,
				},
				Action: func(c *cli.Context) error {
					nodeConfig, err := getNodeConfig(c)
					if err != nil {
						return err
					}
					return performStressMaxMessageSize(c.Context, nodeConfig)
				},
			},
		},
	}
}

func rpcCommands() *cli.Command {
	return &cli.Command{
		Name:  "rpc",
		Usage: "RPC operations",
		Subcommands: []*cli.Command{
			{
				Name:  "benchmark",
				Usage: "Run RPC benchmark tests",
				Flags: []cli.Flag{
					&cli.StringFlag{
						Name:     "url",
						Usage:    "RPC endpoint URL",
						Required: true,
					},
				},
				Action: func(c *cli.Context) error {
					callV2API(c.String("url"))
					return nil
				},
			},
		},
	}
}

func ethCommands() *cli.Command {
	nodeFlag := &cli.StringFlag{
		Name:     "node",
		Usage:    "node name from config.json (Lotus1 or Lotus2)",
		Required: true,
	}

	return &cli.Command{
		Name:  "eth",
		Usage: "Ethereum compatibility operations",
		Subcommands: []*cli.Command{
			{
				Name:  "check",
				Usage: "Check ETH methods consistency",
				Action: func(c *cli.Context) error {
					return performEthMethodsCheck(c.Context)
				},
			},
			{
				Name:  "legacy-tx",
				Usage: "Send legacy Ethereum transaction",
				Flags: []cli.Flag{
					nodeFlag,
				},
				Action: func(c *cli.Context) error {
					nodeConfig, err := getNodeConfig(c)
					if err != nil {
						return err
					}
					return sendEthLegacyTransaction(c.Context, nodeConfig)
				},
			},
		},
	}
}

func performCreateOperation(ctx context.Context, nodeConfig *resources.NodeConfig, numWallets int, tokenAmount abi.TokenAmount) error {
	log.Printf("Creating %d wallets on node '%s'...", numWallets, nodeConfig.Name)

	api, closer, err := resources.ConnectToNode(ctx, *nodeConfig)
	if err != nil {
		log.Printf("Failed to connect to Lotus node '%s': %v", nodeConfig.Name, err)
		return nil
	}
	defer closer()

	err = resources.InitializeWallets(ctx, api, numWallets, tokenAmount)
	if err != nil {
		log.Printf("Warning: Error occurred during wallet initialization: %v", err)
	} else {
		log.Printf("Wallets created successfully on node '%s'", nodeConfig.Name)
	}
	return nil
}

func performDeleteOperation(ctx context.Context, nodeConfig *resources.NodeConfig) error {
	log.Printf("Deleting wallets on node '%s'...", nodeConfig.Name)
	api, closer, err := resources.ConnectToNode(ctx, *nodeConfig)
	if err != nil {
		return fmt.Errorf("failed to connect to Lotus node '%s': %w", nodeConfig.Name, err)
	}
	defer closer()

	allWallets, err := resources.GetAllWalletAddressesExceptGenesis(ctx, api)
	if err != nil {
		return fmt.Errorf("failed to list wallets on node '%s': %w", nodeConfig.Name, err)
	}

	if len(allWallets) == 0 {
		log.Printf("No wallets available to delete on node '%s'", nodeConfig.Name)
		return nil
	}

	// Delete a random number of wallets
	rand.Seed(time.Now().UnixNano())
	numToDelete := rand.Intn(len(allWallets)) + 1
	walletsToDelete := allWallets[:numToDelete]

	if err := resources.DeleteWallets(ctx, api, walletsToDelete); err != nil {
		return fmt.Errorf("failed to delete wallets on node '%s': %w", nodeConfig.Name, err)
	}

	log.Printf("Deleted %d wallets successfully on node '%s'", numToDelete, nodeConfig.Name)
	return nil
}

func performSpamOperation(ctx context.Context, config *resources.Config) error {
	log.Println("[INFO] Starting spam operation...")
	var apis []api.FullNode
	var wallets [][]address.Address
	var closers []func()
	defer func() {
		for _, closer := range closers {
			closer()
		}
	}()

	// Filter nodes for operation
	filteredNodes := resources.FilterLotusNodes(config.Nodes)
	log.Printf("[INFO] Filtered nodes for spam operation: %+v", filteredNodes)

	// Connect to each node and retrieve wallets
	for _, node := range filteredNodes {
		log.Printf("[INFO] Connecting to Lotus node '%s'...", node.Name)
		api, closer, err := resources.ConnectToNode(ctx, node)
		if err != nil {
			return fmt.Errorf("failed to connect to Lotus node '%s': %w", node.Name, err)
		}
		closers = append(closers, closer)

		// Ensure wallets have sufficient funds before proceeding
		log.Printf("[INFO] Checking wallet funds for node '%s'...", node.Name)
		_, err = resources.GetAllWalletAddressesExceptGenesis(ctx, api)
		if err != nil {
			log.Printf("[WARN] Failed to ensure wallets are funded on '%s': %v", node.Name, err)
			// Create some wallets if needed
			numWallets := 3
			log.Printf("[INFO] Creating %d new wallets on node '%s'...", numWallets, node.Name)
			if err := resources.InitializeWallets(ctx, api, numWallets, abi.NewTokenAmount(1000000000000000)); err != nil {
				log.Printf("[WARN] Failed to create new wallets: %v", err)
			}
		}

		log.Printf("[INFO] Retrieving wallets for node '%s'...", node.Name)
		nodeWallets, err := resources.GetAllWalletAddressesExceptGenesis(ctx, api)
		if err != nil {
			return fmt.Errorf("failed to retrieve wallets for node '%s': %w", node.Name, err)
		}
		log.Printf("[INFO] Retrieved %d wallets for node '%s'.", len(nodeWallets), node.Name)

		if len(nodeWallets) < 2 {
			log.Printf("[WARN] Not enough wallets on node '%s' (found %d). At least 2 needed for spam operation.",
				node.Name, len(nodeWallets))
			continue
		}

		apis = append(apis, api)
		wallets = append(wallets, nodeWallets)
	}

	// Ensure we have enough nodes connected for spam
	if len(apis) < 1 {
		return fmt.Errorf("not enough nodes available for spam operation")
	}

	// Perform spam transactions
	rand.Seed(time.Now().UnixNano())
	numTransactions := rand.Intn(30) + 1
	log.Printf("[INFO] Initiating spam operation with %d transactions...", numTransactions)
	if err := resources.SpamTransactions(ctx, apis, wallets, numTransactions); err != nil {
		return fmt.Errorf("spam operation failed: %w", err)
	}
	log.Println("[INFO] Spam operation completed successfully.")
	return nil
}

func performConnectDisconnectOperation(ctx context.Context, nodeConfig *resources.NodeConfig, config *resources.Config) error {
	log.Printf("Toggling connection for node '%s'...", nodeConfig.Name)
	api, closer, err := resources.ConnectToNode(ctx, *nodeConfig)
	if err != nil {
		return fmt.Errorf("failed to connect to Lotus node '%s': %w", nodeConfig.Name, err)
	}
	defer closer()

	var lotusNodes []resources.NodeConfig
	for _, node := range config.Nodes {
		if node.Name == "Lotus1" || node.Name == "Lotus2" {
			lotusNodes = append(lotusNodes, node)
		}
	}

	// Check current connections
	peers, err := api.NetPeers(ctx)
	if err != nil {
		return fmt.Errorf("failed to get peer list: %w", err)
	}

	// If we have peers, disconnect; otherwise connect
	if len(peers) > 0 {
		log.Printf("Node '%s' has %d peers, disconnecting...", nodeConfig.Name, len(peers))
		if err := resources.DisconnectFromOtherNodes(ctx, api); err != nil {
			return fmt.Errorf("failed to disconnect node '%s' from other nodes: %w", nodeConfig.Name, err)
		}
		log.Printf("Node '%s' disconnected successfully", nodeConfig.Name)
	} else {
		log.Printf("Node '%s' has no peers, connecting...", nodeConfig.Name)
		if err := resources.ConnectToOtherNodes(ctx, api, *nodeConfig, lotusNodes); err != nil {
			return fmt.Errorf("failed to connect node '%s' to other nodes: %w", nodeConfig.Name, err)
		}
		log.Printf("Node '%s' connected successfully", nodeConfig.Name)
	}
	return nil
}

func performDeploySimpleCoin(ctx context.Context, nodeConfig *resources.NodeConfig, contractPath string) error {

	log.Printf("[INFO] Deploying SimpleCoin contract on node %s from %s", nodeConfig.Name, contractPath)

	// Connect to Lotus node
	api, closer, err := resources.ConnectToNode(ctx, *nodeConfig)
	if err != nil {
		log.Printf("[ERROR] Failed to connect to Lotus node '%s': %v", nodeConfig.Name, err)
		return fmt.Errorf("failed to connect to Lotus node: %w", err)
	}
	defer closer()

	// Verify contract file exists
	if _, err := os.Stat(contractPath); os.IsNotExist(err) {
		log.Printf("[ERROR] Contract file not found: %s", contractPath)
		return fmt.Errorf("contract file not found: %s", contractPath)
	}

	// Check if we have a default wallet address
	defaultAddr, err := api.WalletDefaultAddress(ctx)
	if err != nil || defaultAddr.Empty() {
		log.Printf("[WARN] No default wallet address found, attempting to get or create one")

		// Get all available addresses
		addresses, err := api.WalletList(ctx)
		if err != nil {
			return fmt.Errorf("failed to list wallet addresses: %w", err)
		}

		// If we have addresses, set the first one as default
		if len(addresses) > 0 {
			defaultAddr = addresses[0]
			log.Printf("[INFO] Using existing wallet address: %s", defaultAddr)
			err = api.WalletSetDefault(ctx, defaultAddr)
			if err != nil {
				log.Printf("[WARN] Failed to set default wallet address: %v", err)
			}
		} else {
			// Create a new address if none exists
			log.Printf("[INFO] No wallet addresses found, creating a new one")
			newAddr, err := api.WalletNew(ctx, types.KTSecp256k1)
			if err != nil {
				return fmt.Errorf("failed to create new wallet address: %w", err)
			}
			defaultAddr = newAddr
			log.Printf("[INFO] Created new wallet address: %s", defaultAddr)

			err = api.WalletSetDefault(ctx, defaultAddr)
			if err != nil {
				log.Printf("[WARN] Failed to set default wallet address: %v", err)
			}
		}
	}

	log.Printf("[INFO] Using wallet address: %s", defaultAddr)

	// Verify the address has funds before deploying
	balance, err := api.WalletBalance(ctx, defaultAddr)
	if err != nil {
		log.Printf("[WARN] Failed to check wallet balance: %v", err)
	} else if balance.IsZero() {
		log.Printf("[WARN] Wallet has zero balance, contract deployment may fail")
	}

	// Deploy the contract
	log.Printf("[INFO] Deploying contract from %s", contractPath)
	fromAddr, contractAddr := resources.DeployContractFromFilename(ctx, api, contractPath)

	if fromAddr.Empty() {
		return fmt.Errorf("deployment failed: empty from address")
	}

	if contractAddr.Empty() {
		return fmt.Errorf("deployment failed: empty contract address")
	}

	log.Printf("[INFO] Contract deployed from %s to %s", fromAddr, contractAddr)

	// Generate input data for owner's address
	inputData := resources.InputDataFromFrom(ctx, api, fromAddr)
	if len(inputData) == 0 {
		return fmt.Errorf("failed to generate input data for owner's address")
	}

	// Invoke contract for owner's balance
	log.Printf("[INFO] Checking owner's balance")
	result, _, err := resources.InvokeContractByFuncName(ctx, api, fromAddr, contractAddr, "getBalance(address)", inputData)
	if err != nil {
		log.Printf("[WARN] Failed to retrieve owner's balance: %v", err)
	} else {
		log.Printf("[INFO] Owner's balance: %x", result)
	}

	return nil
}

func performDeployMCopy(ctx context.Context, nodeConfig *resources.NodeConfig, contractPath string) error {
	log.Printf("Deploying and invoking MCopy contract on node '%s'...", nodeConfig.Name)
	api, closer, err := resources.ConnectToNode(ctx, *nodeConfig)
	if err != nil {
		log.Fatalf("Failed to connect to Lotus node '%s': %v", nodeConfig.Name, err)
	}
	defer closer()

	fromAddr, contractAddr := resources.DeployContractFromFilename(ctx, api, contractPath)

	hexString := "000000000000000000000000000000000000000000000000000000000000002000000000000000000000000000000000000000000000000000000000000000087465737464617461000000000000000000000000000000000000000000000000"
	inputArgument, err := hex.DecodeString(hexString)
	if err != nil {
		log.Fatalf("Failed to decode input argument: %v", err)
	}

	result, _, err := resources.InvokeContractByFuncName(ctx, api, fromAddr, contractAddr, "optimizedCopy(bytes)", inputArgument)
	if err != nil {
		log.Fatalf("Failed to invoke MCopy contract: %v", err)
	}
	if bytes.Equal(result, inputArgument) {
		log.Printf("MCopy invocation result matches the input argument. No change in the output.")
	} else {
		log.Printf("MCopy invocation result: %x\n", result)
	}
	return nil
}

func performDeployTStore(ctx context.Context, nodeConfig *resources.NodeConfig, contractPath string) error {
	log.Printf("Deploying and invoking TStore contract on node '%s'...", nodeConfig.Name)

	// Connect to Lotus node
	api, closer, err := resources.ConnectToNode(ctx, *nodeConfig)
	if err != nil {
		log.Fatalf("Failed to connect to Lotus node '%s': %v", nodeConfig.Name, err)
	}
	defer closer()

	// Deploy the contract
	fromAddr, contractAddr := resources.DeployContractFromFilename(ctx, api, contractPath)

	inputData := make([]byte, 0)

	// Run initial tests
	_, _, err = resources.InvokeContractByFuncName(ctx, api, fromAddr, contractAddr, "runTests()", inputData)
	assert.Sometimes(err == nil, "Failed to invoke runTests()", map[string]interface{}{"err": err})
	fmt.Printf("InvokeContractByFuncName Error: %s", err)
	// Validate lifecycle in subsequent transactions
	_, _, err = resources.InvokeContractByFuncName(ctx, api, fromAddr, contractAddr, "testLifecycleValidationSubsequentTransaction()", inputData)
	assert.Sometimes(err == nil, "Failed to invoke testLifecycleValidationSubsequentTransaction()", map[string]interface{}{"err": err})
	fmt.Printf("InvokeContractByFuncName Error: %s", err)
	// Deploy a second contract instance for further testing
	fromAddr, contractAddr2 := resources.DeployContractFromFilename(ctx, api, contractPath)
	inputDataContract := resources.InputDataFromFrom(ctx, api, contractAddr2)
	fmt.Printf("InvokeContractByFuncName Error: %s", err)
	// Test re-entry scenarios
	_, _, err = resources.InvokeContractByFuncName(ctx, api, fromAddr, contractAddr, "testReentry(address)", inputDataContract)
	assert.Sometimes(err == nil, "Failed to invoke testReentry(address)", map[string]interface{}{"err": err})
	fmt.Printf("InvokeContractByFuncName Error: %s", err)

	// Test nested contract interactions
	_, _, err = resources.InvokeContractByFuncName(ctx, api, fromAddr, contractAddr, "testNestedContracts(address)", inputDataContract)
	assert.Sometimes(err == nil, "Failed to invoke testNestedContracts(address)", map[string]interface{}{"err": err})
	fmt.Printf("InvokeContractByFuncName Error: %s", err)

	log.Printf("TStore contract successfully deployed and tested on node '%s'.", nodeConfig.Name)
	return nil
}

func performMempoolFuzz(ctx context.Context, nodeConfig *resources.NodeConfig, count, concurrency int, strategy string) error {
	log.Printf("[INFO] Starting mempool fuzzing on node '%s' with %d transactions using strategy '%s'...", nodeConfig.Name, count, strategy)

	api, closer, err := resources.ConnectToNode(ctx, *nodeConfig)
	if err != nil {
		log.Printf("[ERROR] Failed to connect to Lotus node '%s': %v", nodeConfig.Name, err)
		return err
	}
	defer closer()

	wallets, err := resources.GetAllWalletAddressesExceptGenesis(ctx, api)
	if err != nil {
		log.Printf("[ERROR] Failed to get wallet addresses: %v", err)
		return err
	}

	if len(wallets) < 2 {
		log.Printf("[WARN] Not enough wallets (found %d). Creating more wallets.", len(wallets))
		numWallets := 2
		if err := performCreateOperation(ctx, nodeConfig, numWallets, types.FromFil(100)); err != nil {
			log.Printf("Create operation failed: %v", err)
		}

		wallets, err = resources.GetAllWalletAddressesExceptGenesis(ctx, api)
		if err != nil || len(wallets) < 2 {
			return fmt.Errorf("failed to get enough wallet addresses after creation attempt: %v", err)
		}
	}

	from := wallets[0]
	to := wallets[1]

	// Call the appropriate fuzzing strategy
	return mpoolfuzz.FuzzMempoolWithStrategy(ctx, api, from, to, strategy, count)
}

func callV2API(endpoint string) {
	log.Printf("[INFO] Starting V2 API tests on endpoint: %s", endpoint)

	// Run standard tests
	log.Printf("[INFO] Running standard V2 API tests...")
	resources.RunV2APITests(endpoint, 5*time.Second)

	// Run load tests
	log.Printf("[INFO] Running V2 API load tests...")
	resources.RunV2APILoadTest(endpoint, 10*time.Second, 5, 10)

	log.Printf("[INFO] V2 API testing completed")
}

func performConsensusCheck(ctx context.Context, config *resources.Config, height int64) error {
	log.Printf("[INFO] Starting consensus check...")

	checker, err := resources.NewConsensusChecker(ctx, config.Nodes)
	if err != nil {
		return fmt.Errorf("failed to create consensus checker: %w", err)
	}

	// If height is 0, we'll let the checker pick a random height
	if height == 0 {
		log.Printf("[INFO] No specific height provided, will check consensus at a random height")
	} else {
		log.Printf("[INFO] Will check consensus starting at height %d", height)
	}

	// Run the consensus check
	err = checker.CheckConsensus(ctx, abi.ChainEpoch(height))
	if err != nil {
		return fmt.Errorf("consensus check failed: %w", err)
	}

	log.Printf("[INFO] Consensus check completed successfully")
	return nil
}

func deploySmartContract(ctx context.Context, nodeConfig *resources.NodeConfig, contractPath string) error {
	log.Printf("[INFO] Deploying smart contract from %s...", contractPath)

	// Connect to Lotus node
	api, closer, err := resources.ConnectToNode(ctx, *nodeConfig)
	if err != nil {
		log.Printf("[ERROR] Failed to connect to Lotus node '%s': %v", nodeConfig.Name, err)
		return fmt.Errorf("failed to connect to Lotus node: %w", err)
	}
	defer closer()

	// Create new account for deployment
	key, ethAddr, deployer := resources.NewAccount()
	log.Printf("[INFO] Created new account - deployer: %s, ethAddr: %s", deployer, ethAddr)

	// Get funds from default account
	defaultAddr, err := api.WalletDefaultAddress(ctx)
	if err != nil {
		log.Printf("[ERROR] Failed to get default wallet address: %v", err)
		return fmt.Errorf("failed to get default wallet address: %w", err)
	}

	// Send funds to deployer account
	log.Printf("[INFO] Sending funds to deployer account...")
	err = resources.SendFunds(ctx, api, defaultAddr, deployer, types.FromFil(10))
	if err != nil {
		return fmt.Errorf("failed to send funds to deployer: %w", err)
	}

	// Wait for funds to be available
	log.Printf("[INFO] Waiting for funds to be available...")
	time.Sleep(30 * time.Second)

	// Read and decode contract
	contractHex, err := os.ReadFile(contractPath)
	if err != nil {
		log.Printf("[ERROR] Failed to read contract file: %v", err)
		return fmt.Errorf("failed to read contract file: %w", err)
	}
	contract, err := hex.DecodeString(string(contractHex))
	if err != nil {
		log.Printf("[ERROR] Failed to decode contract: %v", err)
		return fmt.Errorf("failed to decode contract: %w", err)
	}

	// Estimate gas
	gasParams, err := json.Marshal(ethtypes.EthEstimateGasParams{Tx: ethtypes.EthCall{
		From: &ethAddr,
		Data: contract,
	}})
	if err != nil {
		log.Printf("[ERROR] Failed to marshal gas params: %v", err)
		return fmt.Errorf("failed to marshal gas params: %w", err)
	}
	gasLimit, err := api.EthEstimateGas(ctx, gasParams)
	if err != nil {
		log.Printf("[ERROR] Failed to estimate gas: %v", err)
		return fmt.Errorf("failed to estimate gas: %w", err)
	}

	// Get gas fees
	maxPriorityFee, err := api.EthMaxPriorityFeePerGas(ctx)
	if err != nil {
		log.Printf("[ERROR] Failed to get max priority fee: %v", err)
		return fmt.Errorf("failed to get max priority fee: %w", err)
	}

	// Get nonce
	nonce, err := api.MpoolGetNonce(ctx, deployer)
	if err != nil {
		log.Printf("[ERROR] Failed to get nonce: %v", err)
		return fmt.Errorf("failed to get nonce: %w", err)
	}

	// Create transaction
	tx := ethtypes.Eth1559TxArgs{
		ChainID:              31415926,
		Value:                big.Zero(),
		Nonce:                int(nonce),
		MaxFeePerGas:         types.NanoFil,
		MaxPriorityFeePerGas: big.Int(maxPriorityFee),
		GasLimit:             int(gasLimit),
		Input:                contract,
		V:                    big.Zero(),
		R:                    big.Zero(),
		S:                    big.Zero(),
	}

	// Sign and submit transaction
	log.Printf("[INFO] Signing and submitting transaction...")
	resources.SignTransaction(&tx, key.PrivateKey)
	txHash := resources.SubmitTransaction(ctx, api, &tx)
	log.Printf("[INFO] Transaction submitted with hash: %s", txHash)

	assert.Sometimes(txHash != ethtypes.EmptyEthHash, "Transaction must be submitted successfully", map[string]interface{}{
		"tx_hash":     txHash.String(),
		"deployer":    deployer.String(),
		"requirement": "Transaction hash must not be empty",
	})

	// Wait for transaction to be mined
	log.Printf("[INFO] Waiting for transaction to be mined...")
	time.Sleep(30 * time.Second)

	// Get transaction receipt
	receipt, err := api.EthGetTransactionReceipt(ctx, txHash)
	if err != nil {
		log.Printf("[ERROR] Failed to get transaction receipt: %v", err)
		return nil
	}

	if receipt == nil {
		log.Printf("[ERROR] Transaction receipt is nil")
		return nil
	}

	// Assert transaction was mined successfully
	assert.Sometimes(receipt.Status == 1, "Transaction must be mined successfully", map[string]interface{}{"tx_hash": txHash})
	return nil
}

func sendEthLegacyTransaction(ctx context.Context, nodeConfig *resources.NodeConfig) error {
	log.Printf("[INFO] Starting ETH legacy transaction check on node '%s'...", nodeConfig.Name)
	key, ethAddr, deployer := resources.NewAccount()
	_, ethAddr2, _ := resources.NewAccount()

	api, closer, err := resources.ConnectToNode(ctx, *nodeConfig)
	if err != nil {
		return fmt.Errorf("failed to connect to Lotus node '%s': %w", nodeConfig.Name, err)
	}
	defer closer()

	defaultAddr, err := api.WalletDefaultAddress(ctx)
	if err != nil {
		return fmt.Errorf("failed to get default wallet address: %w", err)
	}

	resources.SendFunds(ctx, api, defaultAddr, deployer, types.FromFil(1000))
	time.Sleep(60 * time.Second)

	gasParams, err := json.Marshal(ethtypes.EthEstimateGasParams{Tx: ethtypes.EthCall{
		From:  &ethAddr,
		To:    &ethAddr2,
		Value: ethtypes.EthBigInt(big.NewInt(100)),
	}})
	if err != nil {
		return fmt.Errorf("failed to marshal gas params: %w", err)
	}

	gasLimit, err := api.EthEstimateGas(ctx, gasParams)
	if err != nil {
		log.Printf("[WARN] Failed to estimate gas, which might be expected: %v", err)
		return nil
	}

	tx := ethtypes.EthLegacyHomesteadTxArgs{
		Value:    big.NewInt(100),
		Nonce:    0,
		To:       &ethAddr2,
		GasPrice: types.NanoFil,
		GasLimit: int(gasLimit),
		V:        big.Zero(),
		R:        big.Zero(),
		S:        big.Zero(),
	}
	resources.SignLegacyHomesteadTransaction(&tx, key.PrivateKey)
	txHash := resources.SubmitTransaction(ctx, api, &tx)
	log.Printf("[INFO] Transaction submitted with hash: %s", txHash)

	if txHash == ethtypes.EmptyEthHash {
		log.Printf("[WARN] Transaction submission failed (empty hash), which might be expected.")
		return nil
	}
	log.Printf("[INFO] Transaction: %v", txHash)

	// Wait for transaction to be mined
	log.Printf("[INFO] Waiting for transaction to be mined...")
	time.Sleep(30 * time.Second)

	// Get transaction receipt
	receipt, err := api.EthGetTransactionReceipt(ctx, txHash)
	if err != nil {
		log.Printf("[WARN] Failed to get transaction receipt, which might be expected: %v", err)
		return nil
	}

	if receipt == nil {
		log.Printf("[WARN] Transaction receipt is nil, which might be expected.")
		return nil
	}

	log.Printf("[INFO] ETH legacy transaction check completed successfully")
	assert.Sometimes(receipt.Status == 1, "Transaction mined successfully", map[string]interface{}{"tx_hash": txHash})
	return nil
}

func performSendConsensusFault(ctx context.Context) error {
	log.Println("[INFO] Attempting to send a consensus fault...")
	err := resources.SendConsensusFault(ctx)
	if err != nil {
		return fmt.Errorf("failed to send consensus fault: %w", err)
	}
	log.Println("[INFO] SendConsensusFault operation initiated. Check further logs for details.")
	return nil
}

func performEthMethodsCheck(ctx context.Context) error {
	log.Printf("[INFO] Starting ETH methods consistency check...")

	err := resources.CheckEthMethods(ctx)
	if err != nil {
		return fmt.Errorf("failed to create ETH methods checker: %w", err)
	}
	log.Printf("[INFO] ETH methods consistency check completed successfully")
	return nil
}

func performBlockFuzzing(ctx context.Context, nodeConfig *resources.NodeConfig) error {
	log.Printf("[INFO] Starting block fuzzing on node '%s'...", nodeConfig.Name)

	api, closer, err := resources.ConnectToNode(ctx, *nodeConfig)
	if err != nil {
		return fmt.Errorf("failed to connect to Lotus node '%s': %w", nodeConfig.Name, err)
	}
	defer closer()

	err = resources.FuzzBlockSubmission(ctx, api)
	if err != nil {
		return fmt.Errorf("block fuzzing failed: %w", err)
	}

	log.Printf("[INFO] Block fuzzing completed successfully")
	return nil
}

func performCheckBackfill(ctx context.Context, config *resources.Config) error {
	log.Println("[INFO] Starting chain index backfill check...")

	// Filter nodes to "Lotus1" and "Lotus2"
	filteredNodes := resources.FilterLotusNodes(config.Nodes)

	if len(filteredNodes) == 0 {
		return fmt.Errorf("no Lotus nodes found in config")
	}

	err := resources.CheckChainBackfill(ctx, filteredNodes)
	if err != nil {
		return fmt.Errorf("chain backfill check failed: %w", err)
	}
	assert.Sometimes(true, "Chain index backfill check completed.", map[string]interface{}{"requirement": "Chain index backfill check completed."})
	log.Println("[INFO] Chain index backfill check completed.")
	return nil
}

func performStressMaxMessageSize(ctx context.Context, nodeConfig *resources.NodeConfig) error {
	log.Printf("[INFO] Starting max message size stress test on node '%s'...", nodeConfig.Name)

	api, closer, err := resources.ConnectToNode(ctx, *nodeConfig)
	if err != nil {
		return fmt.Errorf("failed to connect to Lotus node '%s': %w", nodeConfig.Name, err)
	}
	defer closer()

	err = resources.SendMaxSizedMessage(ctx, api)
	if err != nil {
		return fmt.Errorf("max message size stress test failed: %w", err)
	}

	log.Printf("[INFO] Max message size stress test completed successfully")
	return nil
}

func performCheckFinalizedTipsets(ctx context.Context) error {
	log.Printf("[INFO] Starting finalized tipset comparison...")

	// Load configuration
	config, err := resources.LoadConfig("/opt/antithesis/resources/config.json")
	if err != nil {
		return fmt.Errorf("failed to load config: %w", err)
	}

	// Filter nodes to get V1 and V2 nodes separately
	v1Nodes := resources.FilterLotusNodesV1(config.Nodes)
	v2Nodes := resources.FilterLotusNodesWithV2(config.Nodes)

	if len(v1Nodes) < 2 {
		return fmt.Errorf("need at least two Lotus V1 nodes for this test, found %d", len(v1Nodes))
	}
	if len(v2Nodes) < 2 {
		return fmt.Errorf("need at least two Lotus V2 nodes for this test, found %d", len(v2Nodes))
	}

	// Connect to V1 nodes to get chain heads and find common height range
	api1, closer1, err := resources.ConnectToNode(ctx, v1Nodes[0])
	if err != nil {
		return fmt.Errorf("failed to connect to %s: %w", v1Nodes[0].Name, err)
	}
	defer closer1()

	api2, closer2, err := resources.ConnectToNode(ctx, v1Nodes[1])
	if err != nil {
		return fmt.Errorf("failed to connect to %s: %w", v1Nodes[1].Name, err)
	}
	defer closer2()

	ch1, err := api1.ChainHead(ctx)
	if err != nil {
		return fmt.Errorf("failed to get chain head from %s: %w", v1Nodes[0].Name, err)
	}

	ch2, err := api2.ChainHead(ctx)
	if err != nil {
		return fmt.Errorf("failed to get chain head from %s: %w", v1Nodes[1].Name, err)
	}

	h1 := ch1.Height()
	h2 := ch2.Height()

	log.Printf("[INFO] Current height %d for node %s", h1, v1Nodes[0].Name)
	log.Printf("[INFO] Current height %d for node %s", h2, v1Nodes[1].Name)

<<<<<<< HEAD
	// Find the minimum height between nodes (similar to eth_methods.go logic)
=======
>>>>>>> 75cfb1d8
	var minHeight int64
	if h1 < h2 {
		minHeight = int64(h1)
	} else {
		minHeight = int64(h2)
	}

	// Ensure we have enough history (at least 20 blocks)
	if minHeight < 20 {
		log.Printf("[WARN] chain height too low for finalized tipset comparison (min: %d, required: 20)", minHeight)
		return nil
	}

<<<<<<< HEAD
	// Define the range for checking finalized tipsets (similar to eth_methods.go 30-block range)
	// Use a range between height 20 and the minimum height
=======
>>>>>>> 75cfb1d8
	startHeight := int64(20)
	endHeight := minHeight

	// Select a random height within this range (similar to eth_methods.go random selection)
	rand.Seed(time.Now().UnixNano())
	randomHeight := startHeight + rand.Int63n(endHeight-startHeight+1)

	log.Printf("[INFO] Selected random height %d for finalized tipset comparison (range: %d-%d)", randomHeight, startHeight, endHeight)

	// Connect to V2 nodes for finalized tipset comparison
	api11, closer11, err := resources.ConnectToNodeV2(ctx, v2Nodes[0])
	if err != nil {
		return fmt.Errorf("failed to connect to %s: %w", v2Nodes[0].Name, err)
	}
	defer closer11()

	api22, closer22, err := resources.ConnectToNodeV2(ctx, v2Nodes[1])
	if err != nil {
		return fmt.Errorf("failed to connect to %s: %w", v2Nodes[1].Name, err)
	}
	defer closer22()

	// Chain walk: Check 10 tipsets down from the selected height
	log.Printf("[INFO] Starting chain walk from height %d down to %d", randomHeight, randomHeight-9)

	for i := randomHeight; i >= randomHeight-9; i-- {
		log.Printf("[INFO] Checking finalized tipset at height %d", i)
		heightSelector := types.TipSetSelectors.Height(abi.ChainEpoch(i), true, types.TipSetAnchors.Finalized)

		ts1, err := api11.ChainGetTipSet(ctx, heightSelector)
		if err != nil {
			return fmt.Errorf("failed to get finalized tipset by height from %s: %w", v2Nodes[0].Name, err)
		}
		log.Printf("[INFO] Finalized tipset %s on %s at height %d", ts1.Cids(), v2Nodes[0].Name, i)

		ts2, err := api22.ChainGetTipSet(ctx, heightSelector)
		if err != nil {
			return fmt.Errorf("failed to get finalized tipset by height from %s: %w", v2Nodes[1].Name, err)
		}
		log.Printf("[INFO] Finalized tipset %s on %s at height %d", ts2.Cids(), v2Nodes[1].Name, i)

<<<<<<< HEAD
		// Assert that finalized tipsets are identical at each height
		if !ts1.Equals(ts2) {
			return fmt.Errorf("finalized tipsets do not match between nodes at height %d", i)
		}

		log.Printf("[INFO] Finalized tipsets match successfully at height %d", i)
=======
		assert.Always(ts1.Equals(ts2), "Chain synchronization test: Finalized tipset should always match",
			map[string]interface{}{
				"requirement": "Chain synchronization",
				"ts1":         ts1.Cids(),
				"ts2":         ts2.Cids(),
			})

		log.Printf("[INFO] Finalized tipsets %s match successfully at height %d", ts1.Cids(), i)
>>>>>>> 75cfb1d8
	}

	log.Printf("[INFO] Chain walk completed successfully - all 10 finalized tipsets match between nodes")
	return nil
}

func checkF3Running() error {
	urls := []string{
		"http://forest:23456",
		"http://lotus-1:1234",
		"http://lotus-2:1235",
	}

	request := `{"jsonrpc":"2.0","method":"Filecoin.F3IsRunning","params":[],"id":1}`

	for _, url := range urls {
		_, resp := resources.DoRawRPCRequest(url, 1, request)
		var response struct {
			Result bool `json:"result"`
		}
		if err := json.Unmarshal(resp, &response); err != nil {
			log.Printf("[WARN] Failed to parse response from %s: %v", url, err)
			continue
		}

		log.Printf("[INFO] F3 is running on %s: %v", url, response.Result)
		assert.Sometimes(response.Result, fmt.Sprintf("F3 is running on %s", url),
			map[string]interface{}{"requirement": fmt.Sprintf("F3 is running on %s", url)})
	}
	return nil
}

func checkPeers() error {
	urls := []string{
		"http://forest:3456",
		"http://lotus-1:1234",
		"http://lotus-2:1235",
	}

	request := `{"jsonrpc":"2.0","method":"Filecoin.NetPeers","params":[],"id":1}`

	disconnectedNodes := []string{}
	for _, url := range urls {
		_, resp := resources.DoRawRPCRequest(url, 1, request)
		var response struct {
			Result []struct {
				ID string `json:"ID"`
			} `json:"result"`
		}
		if err := json.Unmarshal(resp, &response); err != nil {
			log.Printf("[WARN] Failed to parse response from %s: %v", url, err)
			disconnectedNodes = append(disconnectedNodes, url)
			continue
		}

		peerCount := len(response.Result)
		if peerCount < 2 {
			disconnectedNodes = append(disconnectedNodes, url)
		}
		log.Printf("[INFO] Node %s has %d peers", url, peerCount)
	}

	if len(disconnectedNodes) > 0 {
		log.Printf("[WARN] The following nodes have less than 2 peers: %v", disconnectedNodes)
		assert.Sometimes(false, "All nodes should have at least 2 peers",
			map[string]interface{}{
				"requirement":        "Minimum 2 peers required",
				"disconnected_nodes": disconnectedNodes,
			})
	} else {
		log.Printf("[INFO] All nodes have at least 2 peers")
		assert.Sometimes(true, "All nodes have at least 2 peers",
			map[string]interface{}{
				"requirement": "Minimum 2 peers required",
			})
	}
	return nil
}<|MERGE_RESOLUTION|>--- conflicted
+++ resolved
@@ -1229,10 +1229,6 @@
 	log.Printf("[INFO] Current height %d for node %s", h1, v1Nodes[0].Name)
 	log.Printf("[INFO] Current height %d for node %s", h2, v1Nodes[1].Name)
 
-<<<<<<< HEAD
-	// Find the minimum height between nodes (similar to eth_methods.go logic)
-=======
->>>>>>> 75cfb1d8
 	var minHeight int64
 	if h1 < h2 {
 		minHeight = int64(h1)
@@ -1246,11 +1242,6 @@
 		return nil
 	}
 
-<<<<<<< HEAD
-	// Define the range for checking finalized tipsets (similar to eth_methods.go 30-block range)
-	// Use a range between height 20 and the minimum height
-=======
->>>>>>> 75cfb1d8
 	startHeight := int64(20)
 	endHeight := minHeight
 
@@ -1292,14 +1283,6 @@
 		}
 		log.Printf("[INFO] Finalized tipset %s on %s at height %d", ts2.Cids(), v2Nodes[1].Name, i)
 
-<<<<<<< HEAD
-		// Assert that finalized tipsets are identical at each height
-		if !ts1.Equals(ts2) {
-			return fmt.Errorf("finalized tipsets do not match between nodes at height %d", i)
-		}
-
-		log.Printf("[INFO] Finalized tipsets match successfully at height %d", i)
-=======
 		assert.Always(ts1.Equals(ts2), "Chain synchronization test: Finalized tipset should always match",
 			map[string]interface{}{
 				"requirement": "Chain synchronization",
@@ -1308,7 +1291,6 @@
 			})
 
 		log.Printf("[INFO] Finalized tipsets %s match successfully at height %d", ts1.Cids(), i)
->>>>>>> 75cfb1d8
 	}
 
 	log.Printf("[INFO] Chain walk completed successfully - all 10 finalized tipsets match between nodes")
