package main

import (
	"bytes"
	"context"
	"encoding/hex"
	"encoding/json"
	"flag"
	"fmt"
	"log"
	"math/rand"
	"os"
	"time"

	"github.com/FilecoinFoundationWeb/Filecoin-Antithesis/resources"
	mpoolfuzz "github.com/FilecoinFoundationWeb/Filecoin-Antithesis/resources/mpool-fuzz"
	p2pfuzz "github.com/FilecoinFoundationWeb/Filecoin-Antithesis/resources/p2p-fuzz"
	"github.com/antithesishq/antithesis-sdk-go/assert"
	"github.com/filecoin-project/go-address"
	"github.com/filecoin-project/go-state-types/abi"
	"github.com/filecoin-project/go-state-types/big"
	"github.com/filecoin-project/lotus/api"
	"github.com/filecoin-project/lotus/chain/types"
	"github.com/filecoin-project/lotus/chain/types/ethtypes"
)

// HOW TO ADD A NEW CLI COMMAND TO THIS TOOL
// Follow these steps to add a new command-line operation:
//
// STEP 1: Add a new flag in the parseFlags() function
//   - Define your flag using flag.* (e.g., flag.Bool, flag.String, etc.)
//   - Update the operation list in the -operation flag description
//   - Update the function signature and return statement if your flag needs to be returned
//
// STEP 2: Update the validateInputs() function
//   - Add your operation to the validOps map (e.g., "myNewOperation": true)
//   - If your operation doesn't require a node name, add it to noNodeNameRequired
//   - Add any custom validation logic specific to your operation
//
// STEP 3: Add a case in the switch statement in main()
//   - Add a case for your operation (e.g., case "myNewOperation":)
//   - Call your operation's implementation function (e.g., err = performMyNewOperation(...))
//
// STEP 4: Implement your operation's function
//   - Create a new function (e.g., func performMyNewOperation(ctx context.Context, ...) error {})
//   - Add your operation's logic inside the function
//   - Make sure to return nil for success or an error if something fails
//   - Follow the pattern of other operation functions for consistency

func parseFlags() (*string, *string, *string, *int, *string, *time.Duration, *time.Duration, *string, *time.Duration, *string, *int, *string, *int, *string, *int64, *string) {
	configFile := flag.String("config", "/opt/antithesis/resources/config.json", "Path to config JSON file")
	operation := flag.String("operation", "", "Operation: 'create', 'delete', 'spam', 'connect', 'deploySimpleCoin', 'deployMCopy', 'chaos', 'mempoolFuzz', 'pingAttack', 'rpcBenchmark', 'eth_chainId', 'checkConsensus', 'deployContract', 'stateMismatch', 'sendConsensusFault', 'checkEthMethods', 'sendEthLegacy', 'checkSplitstore', 'incomingblock', 'blockfuzz', 'checkBackfill', 'stressMaxMessageSize', 'stressMaxMessages', 'stressMaxTipsetSize', 'createEthKeystore'")
	nodeName := flag.String("node", "", "Node name from config.json (required for certain operations)")
	numWallets := flag.Int("wallets", 1, "Number of wallets for the operation")
	contractPath := flag.String("contract", "", "Path to the smart contract bytecode file")
	minInterval := flag.Duration("min-interval", 5*time.Second, "Minimum interval between operations")
	maxInterval := flag.Duration("max-interval", 30*time.Second, "Maximum interval between operations")
	targetAddr := flag.String("target", "", "Target multiaddr for chaos operations")
	duration := flag.Duration("duration", 60*time.Second, "Duration to run the attack")
	targetAddr2 := flag.String("target2", "", "Second target multiaddr for chain sync operations")
	count := flag.Int("count", 100, "Number of transactions/operations to perform")
	pingAttackType := flag.String("ping-attack-type", "random", "Type of ping attack")
	concurrency := flag.Int("concurrency", 5, "Number of concurrent operations")
	rpcURL := flag.String("rpc-url", "", "RPC URL for eth_chainId operation")
	height := flag.Int64("height", 0, "Chain height to check consensus at (0 for current height)")
	keystoreDir := flag.String("keystore-dir", "", "Directory to store the Ethereum keystore")

	flag.Parse()
	return configFile, operation, nodeName, numWallets, contractPath, minInterval, maxInterval, targetAddr, duration, targetAddr2, count, pingAttackType, concurrency, rpcURL, height, keystoreDir
}

func validateInputs(operation, nodeName, contractPath, targetAddr, targetAddr2, pingAttackType *string) error {
	validOps := map[string]bool{
		"create":               true,
		"delete":               true,
		"spam":                 true,
		"connect":              true,
		"deploySimpleCoin":     true,
		"deployMCopy":          true,
		"deployTStore":         true,
		"chaos":                true,
		"mempoolFuzz":          true,
		"pingAttack":           true,
		"createEthAccount":     true,
		"rpc-benchmark":        true,
		"deployValueSender":    true,
		"checkConsensus":       true,
		"deployContract":       true,
		"stateMismatch":        true,
		"sendConsensusFault":   true,
		"checkEthMethods":      true,
		"sendEthLegacy":        true,
		"checkSplitstore":      true,
		"incomingblock":        true,
		"blockfuzz":            true,
		"checkBackfill":        true,
		"stressMaxMessageSize": true,
		"stressMaxMessages":    true,
		"stressMaxTipsetSize":  true,
		"createEthKeystore":    true,
	}

	// Operations that don't require a node name
	noNodeNameRequired := map[string]bool{
		"spam":                true,
		"chaos":               true,
		"pingAttack":          true,
		"rpc-benchmark":       true,
		"checkConsensus":      true,
		"sendConsensusFault":  true,
		"checkEthMethods":     true,
		"checkSplitstore":     true,
		"checkBackfill":       true,
		"stressMaxTipsetSize": true,
		"createEthKeystore":   true,
	}

	if !validOps[*operation] {
		return fmt.Errorf("invalid operation: %s", *operation)
	}

	if !noNodeNameRequired[*operation] && *nodeName == "" {
		return fmt.Errorf("node name is required for the '%s' operation", *operation)
	}

	if (*operation == "chaos" || *operation == "pingAttack") && *targetAddr == "" {
		return fmt.Errorf("target multiaddr is required for '%s' operations", *operation)
	}

	if (*operation == "deploySimpleCoin" || *operation == "deployMCopy" || *operation == "deployTStore") && *contractPath == "" {
		return fmt.Errorf("contract path is required for the '%s' operation", *operation)
	}

	return nil
}

func loadConfig(configFile string) (*resources.Config, error) {
	config, err := resources.LoadConfig(configFile)
	if err != nil {
		return nil, err
	}
	return config, nil
}

func main() {
	log.SetFlags(log.LstdFlags | log.Lmicroseconds)
	log.Println("[INFO] Starting workload...")

	// Parse command line flags
	configFile, operation, nodeName, numWallets, contractPath, minInterval, maxInterval, targetAddr, duration, targetAddr2, count, pingAttackType, concurrency, rpcURL, height, keystoreDir := parseFlags()

	// Create context
	ctx := context.Background()

	// Validate inputs based on operation
	if err := validateInputs(operation, nodeName, contractPath, targetAddr, targetAddr2, pingAttackType); err != nil {
		log.Printf("[ERROR] Input validation failed: %v", err)
		os.Exit(1)
	}

	// Load configuration
	config, err := loadConfig(*configFile)
	if err != nil {
		log.Printf("[ERROR] Failed to load config: %v", err)
		os.Exit(1)
	}

	// Get node config if needed
	var nodeConfig *resources.NodeConfig
	if *nodeName != "" {
		for i := range config.Nodes {
			if config.Nodes[i].Name == *nodeName {
				nodeConfig = &config.Nodes[i]
				break
			}
		}
		if nodeConfig == nil && *operation != "spam" && *operation != "chaos" {
			log.Printf("[ERROR] Node '%s' not found in config", *nodeName)
			os.Exit(1)
		}
	}

	// Execute the requested operation
	switch *operation {
	case "create":
		err = performCreateOperation(ctx, nodeConfig, numWallets, abi.NewTokenAmount(1000000000000000))
	case "delete":
		err = performDeleteOperation(ctx, nodeConfig)
	case "spam":
		err = performSpamOperation(ctx, config)
	case "connect":
		err = performConnectDisconnectOperation(ctx, nodeConfig, config)
	case "deploySimpleCoin":
		err = performDeploySimpleCoin(ctx, nodeConfig, *contractPath)
	case "deployMCopy":
		err = performDeployMCopy(ctx, nodeConfig, *contractPath)
	case "deployTStore":
		err = performDeployTStore(ctx, nodeConfig, *contractPath)
	case "chaos":
		err = performChaosOperations(ctx, *targetAddr, *minInterval, *maxInterval, *duration)
	case "mempoolFuzz":
		err = performMempoolFuzz(ctx, nodeConfig, *count, *concurrency)
	case "pingAttack":
		attackType := p2pfuzz.AttackTypeFromString(*pingAttackType)
		err = performPingAttack(ctx, *targetAddr, attackType, *concurrency, *minInterval, *maxInterval, *duration)
	case "rpc-benchmark":
		callV2API(*rpcURL)
	case "checkConsensus":
		err = performConsensusCheck(ctx, config, *height)
	case "deployContract":
		if *contractPath == "" {
			*contractPath = "workload/resources/smart-contracts/SimpleCoin.hex"
		}
		err = deploySmartContract(ctx, nodeConfig, *contractPath)
	case "stateMismatch":
		err = performStateMismatch(ctx, nodeConfig)
	case "sendConsensusFault":
		err = performSendConsensusFault(ctx)
	case "checkEthMethods":
		err = performEthMethodsCheck(ctx)
	case "sendEthLegacy":
		err = sendEthLegacyTransaction(ctx, nodeConfig)
	case "blockfuzz":
		err = performBlockFuzzing(ctx, nodeConfig)
	case "checkBackfill":
		err = performCheckBackfill(ctx, config)
	case "stressMaxMessageSize":
		err = performStressMaxMessageSize(ctx, nodeConfig)
	case "stressMaxMessages":
		err = performStressMaxMessages(ctx, nodeConfig)
<<<<<<< HEAD
	case "createEthKeystore":
		if *keystoreDir == "" {
			log.Printf("[ERROR] keystore-dir is required for createEthKeystore operation")
			os.Exit(1)
		}

		// Create keystore and get Ethereum address
		ethAddr, keystorePath, err := resources.CreateEthKeystore(*keystoreDir)
		if err != nil {
			log.Printf("[ERROR] Failed to create Ethereum keystore: %v", err)
			os.Exit(1)
		}

		// Connect to Lotus node to fund the account
		api, closer, err := resources.ConnectToNode(ctx, config.Nodes[0])
		if err != nil {
			log.Printf("[ERROR] Failed to connect to Lotus node: %v", err)
			os.Exit(1)
		}
		defer closer()

		// Get genesis wallet to fund the new account
		genesisWallet, err := resources.GetGenesisWallet(ctx, api)
		if err != nil {
			log.Printf("[ERROR] Failed to get genesis wallet: %v", err)
			os.Exit(1)
		}

		// Fund the Ethereum account
		err = resources.SendFundsToEthAddress(ctx, api, genesisWallet, ethAddr.Hex())
		if err != nil {
			log.Printf("[ERROR] Failed to fund Ethereum account: %v", err)
			os.Exit(1)
		}

		log.Printf("[INFO] Successfully created and funded Ethereum keystore:")
		log.Printf("  - Address: %s", ethAddr.Hex())
		log.Printf("  - Keystore: %s", keystorePath)
		log.Printf("  - Password file: %s/password.txt", *keystoreDir)
=======
	case "checkFinalizedTipsets":
		err = performCheckFinalizedTipsets(ctx)
>>>>>>> 52a44579
	default:
		log.Printf("[ERROR] Unknown operation: %s", *operation)
		os.Exit(1)
	}

	if err != nil {
		log.Printf("[ERROR] Operation '%s' failed: %v", *operation, err)
		os.Exit(1)
	}

	log.Printf("[INFO] Operation '%s' completed successfully", *operation)
}

// STEP 4: Define a new function for your operation.
// This function will contain the logic for your new CLI command.
// For example:
/*
func performMyNewOperation(ctx context.Context, nodeConfig *resources.NodeConfig) error {
	log.Println("[INFO] Starting myNewOperation...")
	// Add your operation's logic here
	log.Println("[INFO] myNewOperation completed.")
	return nil
}
*/

func performCreateOperation(ctx context.Context, nodeConfig *resources.NodeConfig, numWallets *int, tokenAmount abi.TokenAmount) error {
	log.Printf("Creating %d wallets on node '%s'...", *numWallets, nodeConfig.Name)

	api, closer, err := resources.ConnectToNode(ctx, *nodeConfig)
	if err != nil {
		log.Printf("Failed to connect to Lotus node '%s': %v", nodeConfig.Name, err)
		return nil
	}
	defer closer()

	err = resources.InitializeWallets(ctx, api, *numWallets, tokenAmount)
	if err != nil {
		log.Printf("Warning: Error occurred during wallet initialization: %v", err)
	} else {
		log.Printf("Wallets created successfully on node '%s'", nodeConfig.Name)
	}
	return nil
}

func performDeleteOperation(ctx context.Context, nodeConfig *resources.NodeConfig) error {
	log.Printf("Deleting wallets on node '%s'...", nodeConfig.Name)
	api, closer, err := resources.ConnectToNode(ctx, *nodeConfig)
	if err != nil {
		return fmt.Errorf("failed to connect to Lotus node '%s': %w", nodeConfig.Name, err)
	}
	defer closer()

	allWallets, err := resources.GetAllWalletAddressesExceptGenesis(ctx, api)
	if err != nil {
		return fmt.Errorf("failed to list wallets on node '%s': %w", nodeConfig.Name, err)
	}

	if len(allWallets) == 0 {
		log.Printf("No wallets available to delete on node '%s'", nodeConfig.Name)
		return nil
	}

	// Delete a random number of wallets
	rand.Seed(time.Now().UnixNano())
	numToDelete := rand.Intn(len(allWallets)) + 1
	walletsToDelete := allWallets[:numToDelete]

	if err := resources.DeleteWallets(ctx, api, walletsToDelete); err != nil {
		return fmt.Errorf("failed to delete wallets on node '%s': %w", nodeConfig.Name, err)
	}

	log.Printf("Deleted %d wallets successfully on node '%s'", numToDelete, nodeConfig.Name)
	return nil
}

func performSpamOperation(ctx context.Context, config *resources.Config) error {
	log.Println("[INFO] Starting spam operation...")
	var apis []api.FullNode
	var wallets [][]address.Address
	var closers []func()
	defer func() {
		for _, closer := range closers {
			closer()
		}
	}()

	// Filter nodes for operation
	filteredNodes := []resources.NodeConfig{}
	for _, node := range config.Nodes {
		if node.Name == "Lotus1" || node.Name == "Lotus2" {
			filteredNodes = append(filteredNodes, node)
		}
	}
	log.Printf("[INFO] Filtered nodes for spam operation: %+v", filteredNodes)

	// Connect to each node and retrieve wallets
	for _, node := range filteredNodes {
		log.Printf("[INFO] Connecting to Lotus node '%s'...", node.Name)
		api, closer, err := resources.ConnectToNode(ctx, node)
		if err != nil {
			return fmt.Errorf("failed to connect to Lotus node '%s': %w", node.Name, err)
		}
		closers = append(closers, closer)

		// Ensure wallets have sufficient funds before proceeding
		log.Printf("[INFO] Checking wallet funds for node '%s'...", node.Name)
		_, err = resources.GetAllWalletAddressesExceptGenesis(ctx, api)
		if err != nil {
			log.Printf("[WARN] Failed to ensure wallets are funded on '%s': %v", node.Name, err)
			// Create some wallets if needed
			numWallets := 3
			log.Printf("[INFO] Creating %d new wallets on node '%s'...", numWallets, node.Name)
			if err := resources.InitializeWallets(ctx, api, numWallets, abi.NewTokenAmount(1000000000000000)); err != nil {
				log.Printf("[WARN] Failed to create new wallets: %v", err)
			}
		}

		log.Printf("[INFO] Retrieving wallets for node '%s'...", node.Name)
		nodeWallets, err := resources.GetAllWalletAddressesExceptGenesis(ctx, api)
		if err != nil {
			return fmt.Errorf("failed to retrieve wallets for node '%s': %w", node.Name, err)
		}
		log.Printf("[INFO] Retrieved %d wallets for node '%s'.", len(nodeWallets), node.Name)

		if len(nodeWallets) < 2 {
			log.Printf("[WARN] Not enough wallets on node '%s' (found %d). At least 2 needed for spam operation.",
				node.Name, len(nodeWallets))
			continue
		}

		apis = append(apis, api)
		wallets = append(wallets, nodeWallets)
	}

	// Ensure we have enough nodes connected for spam
	if len(apis) < 1 {
		return fmt.Errorf("not enough nodes available for spam operation")
	}

	// Perform spam transactions
	rand.Seed(time.Now().UnixNano())
	numTransactions := rand.Intn(30) + 1
	log.Printf("[INFO] Initiating spam operation with %d transactions...", numTransactions)
	if err := resources.SpamTransactions(ctx, apis, wallets, numTransactions); err != nil {
		return fmt.Errorf("spam operation failed: %w", err)
	}
	log.Println("[INFO] Spam operation completed successfully.")
	return nil
}

func performConnectDisconnectOperation(ctx context.Context, nodeConfig *resources.NodeConfig, config *resources.Config) error {
	log.Printf("Toggling connection for node '%s'...", nodeConfig.Name)
	api, closer, err := resources.ConnectToNode(ctx, *nodeConfig)
	if err != nil {
		return fmt.Errorf("failed to connect to Lotus node '%s': %w", nodeConfig.Name, err)
	}
	defer closer()

	var lotusNodes []resources.NodeConfig
	for _, node := range config.Nodes {
		if node.Name == "Lotus1" || node.Name == "Lotus2" {
			lotusNodes = append(lotusNodes, node)
		}
	}

	// Check current connections
	peers, err := api.NetPeers(ctx)
	if err != nil {
		return fmt.Errorf("failed to get peer list: %w", err)
	}

	// If we have peers, disconnect; otherwise connect
	if len(peers) > 0 {
		log.Printf("Node '%s' has %d peers, disconnecting...", nodeConfig.Name, len(peers))
		if err := resources.DisconnectFromOtherNodes(ctx, api); err != nil {
			return fmt.Errorf("failed to disconnect node '%s' from other nodes: %w", nodeConfig.Name, err)
		}
		log.Printf("Node '%s' disconnected successfully", nodeConfig.Name)
	} else {
		log.Printf("Node '%s' has no peers, connecting...", nodeConfig.Name)
		if err := resources.ConnectToOtherNodes(ctx, api, *nodeConfig, lotusNodes); err != nil {
			return fmt.Errorf("failed to connect node '%s' to other nodes: %w", nodeConfig.Name, err)
		}
		log.Printf("Node '%s' connected successfully", nodeConfig.Name)
	}
	return nil
}

func performDeploySimpleCoin(ctx context.Context, nodeConfig *resources.NodeConfig, contractPath string) error {

	log.Printf("[INFO] Deploying SimpleCoin contract on node %s from %s", nodeConfig.Name, contractPath)

	// Connect to Lotus node
	api, closer, err := resources.ConnectToNode(ctx, *nodeConfig)
	if err != nil {
		log.Printf("[ERROR] Failed to connect to Lotus node '%s': %v", nodeConfig.Name, err)
		return fmt.Errorf("failed to connect to Lotus node: %w", err)
	}
	defer closer()

	// Verify contract file exists
	if _, err := os.Stat(contractPath); os.IsNotExist(err) {
		log.Printf("[ERROR] Contract file not found: %s", contractPath)
		return fmt.Errorf("contract file not found: %s", contractPath)
	}

	// Check if we have a default wallet address
	defaultAddr, err := api.WalletDefaultAddress(ctx)
	if err != nil || defaultAddr.Empty() {
		log.Printf("[WARN] No default wallet address found, attempting to get or create one")

		// Get all available addresses
		addresses, err := api.WalletList(ctx)
		if err != nil {
			return fmt.Errorf("failed to list wallet addresses: %w", err)
		}

		// If we have addresses, set the first one as default
		if len(addresses) > 0 {
			defaultAddr = addresses[0]
			log.Printf("[INFO] Using existing wallet address: %s", defaultAddr)
			err = api.WalletSetDefault(ctx, defaultAddr)
			if err != nil {
				log.Printf("[WARN] Failed to set default wallet address: %v", err)
			}
		} else {
			// Create a new address if none exists
			log.Printf("[INFO] No wallet addresses found, creating a new one")
			newAddr, err := api.WalletNew(ctx, types.KTSecp256k1)
			if err != nil {
				return fmt.Errorf("failed to create new wallet address: %w", err)
			}
			defaultAddr = newAddr
			log.Printf("[INFO] Created new wallet address: %s", defaultAddr)

			err = api.WalletSetDefault(ctx, defaultAddr)
			if err != nil {
				log.Printf("[WARN] Failed to set default wallet address: %v", err)
			}
		}
	}

	log.Printf("[INFO] Using wallet address: %s", defaultAddr)

	// Verify the address has funds before deploying
	balance, err := api.WalletBalance(ctx, defaultAddr)
	if err != nil {
		log.Printf("[WARN] Failed to check wallet balance: %v", err)
	} else if balance.IsZero() {
		log.Printf("[WARN] Wallet has zero balance, contract deployment may fail")
	}

	// Deploy the contract
	log.Printf("[INFO] Deploying contract from %s", contractPath)
	fromAddr, contractAddr := resources.DeployContractFromFilename(ctx, api, contractPath)

	if fromAddr.Empty() {
		return fmt.Errorf("deployment failed: empty from address")
	}

	if contractAddr.Empty() {
		return fmt.Errorf("deployment failed: empty contract address")
	}

	log.Printf("[INFO] Contract deployed from %s to %s", fromAddr, contractAddr)

	// Generate input data for owner's address
	inputData := resources.InputDataFromFrom(ctx, api, fromAddr)
	if len(inputData) == 0 {
		return fmt.Errorf("failed to generate input data for owner's address")
	}

	// Invoke contract for owner's balance
	log.Printf("[INFO] Checking owner's balance")
	result, _, err := resources.InvokeContractByFuncName(ctx, api, fromAddr, contractAddr, "getBalance(address)", inputData)
	if err != nil {
		log.Printf("[WARN] Failed to retrieve owner's balance: %v", err)
	} else {
		log.Printf("[INFO] Owner's balance: %x", result)
	}

	return nil
}

func performDeployMCopy(ctx context.Context, nodeConfig *resources.NodeConfig, contractPath string) error {
	log.Printf("Deploying and invoking MCopy contract on node '%s'...", nodeConfig.Name)
	api, closer, err := resources.ConnectToNode(ctx, *nodeConfig)
	if err != nil {
		log.Fatalf("Failed to connect to Lotus node '%s': %v", nodeConfig.Name, err)
	}
	defer closer()

	fromAddr, contractAddr := resources.DeployContractFromFilename(ctx, api, contractPath)

	hexString := "000000000000000000000000000000000000000000000000000000000000002000000000000000000000000000000000000000000000000000000000000000087465737464617461000000000000000000000000000000000000000000000000"
	inputArgument, err := hex.DecodeString(hexString)
	if err != nil {
		log.Fatalf("Failed to decode input argument: %v", err)
	}

	result, _, err := resources.InvokeContractByFuncName(ctx, api, fromAddr, contractAddr, "optimizedCopy(bytes)", inputArgument)
	if err != nil {
		log.Fatalf("Failed to invoke MCopy contract: %v", err)
	}
	if bytes.Compare(result, inputArgument) == 0 {
		log.Printf("MCopy invocation result matches the input argument. No change in the output.")
	} else {
		log.Printf("MCopy invocation result: %x\n", result)
	}
	return nil
}

func performDeployTStore(ctx context.Context, nodeConfig *resources.NodeConfig, contractPath string) error {
	log.Printf("Deploying and invoking TStore contract on node '%s'...", nodeConfig.Name)

	// Connect to Lotus node
	api, closer, err := resources.ConnectToNode(ctx, *nodeConfig)
	if err != nil {
		log.Fatalf("Failed to connect to Lotus node '%s': %v", nodeConfig.Name, err)
	}
	defer closer()

	// Deploy the contract
	fromAddr, contractAddr := resources.DeployContractFromFilename(ctx, api, contractPath)

	inputData := make([]byte, 0)

	// Run initial tests
	_, _, err = resources.InvokeContractByFuncName(ctx, api, fromAddr, contractAddr, "runTests()", inputData)
	assert.Sometimes(err == nil, "Failed to invoke runTests()", map[string]interface{}{"err": err})
	fmt.Printf("InvokeContractByFuncName Error: %s", err)
	// Validate lifecycle in subsequent transactions
	_, _, err = resources.InvokeContractByFuncName(ctx, api, fromAddr, contractAddr, "testLifecycleValidationSubsequentTransaction()", inputData)
	assert.Sometimes(err == nil, "Failed to invoke testLifecycleValidationSubsequentTransaction()", map[string]interface{}{"err": err})
	fmt.Printf("InvokeContractByFuncName Error: %s", err)
	// Deploy a second contract instance for further testing
	fromAddr, contractAddr2 := resources.DeployContractFromFilename(ctx, api, contractPath)
	inputDataContract := resources.InputDataFromFrom(ctx, api, contractAddr2)
	fmt.Printf("InvokeContractByFuncName Error: %s", err)
	// Test re-entry scenarios
	_, _, err = resources.InvokeContractByFuncName(ctx, api, fromAddr, contractAddr, "testReentry(address)", inputDataContract)
	assert.Sometimes(err == nil, "Failed to invoke testReentry(address)", map[string]interface{}{"err": err})
	fmt.Printf("InvokeContractByFuncName Error: %s", err)

	// Test nested contract interactions
	_, _, err = resources.InvokeContractByFuncName(ctx, api, fromAddr, contractAddr, "testNestedContracts(address)", inputDataContract)
	assert.Sometimes(err == nil, "Failed to invoke testNestedContracts(address)", map[string]interface{}{"err": err})
	fmt.Printf("InvokeContractByFuncName Error: %s", err)

	log.Printf("TStore contract successfully deployed and tested on node '%s'.", nodeConfig.Name)
	return nil
}

func performChaosOperations(ctx context.Context, targetAddr string, minInterval, maxInterval, duration time.Duration) error {
	log.Printf("Starting network chaos operations targeting %s...", targetAddr)

	chaos, err := p2pfuzz.NewNetworkChaos(ctx, targetAddr)
	if err != nil {
		return fmt.Errorf("failed to initialize network chaos: %w", err)
	}

	chaos.Start(minInterval, maxInterval)

	log.Printf("Network chaos operations will run for %s...", duration)
	time.Sleep(duration)
	log.Println("Stopping network chaos operations...")
	chaos.Stop()

	return nil
}

func performPingAttack(ctx context.Context, targetAddr string, attackType p2pfuzz.PingAttackType, concurrency int, minInterval, maxInterval, duration time.Duration) error {
	log.Printf("[INFO] Starting ping attack against %s with attack type: %s", targetAddr, attackType)
	pinger, err := p2pfuzz.NewMaliciousPinger(ctx, targetAddr)
	if err != nil {
		return fmt.Errorf("failed to create malicious pinger: %w", err)
	}
	pinger.Start(attackType, concurrency, minInterval, maxInterval)
	runCtx, cancel := context.WithTimeout(ctx, duration)
	defer cancel()
	<-runCtx.Done()
	pinger.Stop()
	log.Printf("[INFO] Ping attack completed")
	return nil
}

func performMempoolFuzz(ctx context.Context, nodeConfig *resources.NodeConfig, count, concurrency int) error {
	log.Printf("[INFO] Starting mempool fuzzing on node '%s' with %d transactions...", nodeConfig.Name, count)

	api, closer, err := resources.ConnectToNode(ctx, *nodeConfig)
	if err != nil {
		log.Printf("[ERROR] Failed to connect to Lotus node '%s': %v", nodeConfig.Name, err)
		return err
	}
	defer closer()

	wallets, err := resources.GetAllWalletAddressesExceptGenesis(ctx, api)
	if err != nil {
		log.Printf("[ERROR] Failed to get wallet addresses: %v", err)
		return err
	}

	if len(wallets) < 2 {
		log.Printf("[WARN] Not enough wallets (found %d). Creating more wallets.", len(wallets))
		numWallets := 2
		if err := performCreateOperation(ctx, nodeConfig, &numWallets, types.FromFil(100)); err != nil {
			log.Printf("Create operation failed: %v", err)
		}

		wallets, err = resources.GetAllWalletAddressesExceptGenesis(ctx, api)
		if err != nil || len(wallets) < 2 {
			return fmt.Errorf("failed to get enough wallet addresses after creation attempt: %v", err)
		}
	}

	from := wallets[0]
	errCount := 0

	// Log initial balance
	balance, err := api.WalletBalance(ctx, from)
	if err != nil {
		log.Printf("[WARN] Failed to get sender balance: %v", err)
	} else {
		log.Printf("[INFO] Sender %s initial balance: %s", from, types.FIL(balance))
	}

	for i := 0; i < count; i++ {
		to, err := mpoolfuzz.GenerateRandomAddress()
		if err != nil {
			log.Printf("[WARN] Failed to generate random address: %v", err)
			continue
		}

		msg := mpoolfuzz.CreateBaseMessage(from, to, 0)
		log.Printf("[DEBUG] Pushing message %d: From=%s To=%s Value=%s GasLimit=%d",
			i, msg.From, msg.To, types.FIL(msg.Value), msg.GasLimit)

		signedMsg, err := api.MpoolPushMessage(ctx, msg, nil)
		if err != nil {
			errCount++
			log.Printf("[WARN] Failed to push message %d: %v", i, err)
			continue
		}

		log.Printf("[INFO] Message %d sent successfully: CID=%s", i, signedMsg.Cid())

		// Get mempool pending count
		pending, err := api.MpoolPending(ctx, types.EmptyTSK)
		if err != nil {
			log.Printf("[WARN] Failed to get pending messages: %v", err)
		} else {
			log.Printf("[DEBUG] Current mempool pending count: %d", len(pending))
		}

		time.Sleep(100 * time.Millisecond) // Small delay to avoid overwhelming the node
	}

	// Log final balance
	balance, err = api.WalletBalance(ctx, from)
	if err != nil {
		log.Printf("[WARN] Failed to get sender final balance: %v", err)
	} else {
		log.Printf("[INFO] Sender %s final balance: %s", from, types.FIL(balance))
	}

	log.Printf("[INFO] Mempool fuzzing completed. %d messages sent, %d errors", count, errCount)
	return nil
}

func callV2API(endpoint string) {
	log.Printf("[INFO] Starting V2 API tests on endpoint: %s", endpoint)

	// Run standard tests
	log.Printf("[INFO] Running standard V2 API tests...")
	resources.RunV2APITests(endpoint, 5*time.Second)

	// Run load tests
	log.Printf("[INFO] Running V2 API load tests...")
	resources.RunV2APILoadTest(endpoint, 10*time.Second, 5, 10)

	log.Printf("[INFO] V2 API testing completed")
}

func performConsensusCheck(ctx context.Context, config *resources.Config, height int64) error {
	log.Printf("[INFO] Starting consensus check...")

	checker, err := resources.NewConsensusChecker(ctx, config.Nodes)
	if err != nil {
		return fmt.Errorf("failed to create consensus checker: %w", err)
	}

	// If height is 0, we'll let the checker pick a random height
	if height == 0 {
		log.Printf("[INFO] No specific height provided, will check consensus at a random height")
	} else {
		log.Printf("[INFO] Will check consensus starting at height %d", height)
	}

	// Run the consensus check
	err = checker.CheckConsensus(ctx, abi.ChainEpoch(height))
	if err != nil {
		return fmt.Errorf("consensus check failed: %w", err)
	}

	log.Printf("[INFO] Consensus check completed successfully")
	return nil
}

func deploySmartContract(ctx context.Context, nodeConfig *resources.NodeConfig, contractPath string) error {
	log.Printf("[INFO] Deploying smart contract from %s...", contractPath)

	// Connect to Lotus node
	api, closer, err := resources.ConnectToNode(ctx, *nodeConfig)
	if err != nil {
		log.Printf("[ERROR] Failed to connect to Lotus node '%s': %v", nodeConfig.Name, err)
		return fmt.Errorf("failed to connect to Lotus node: %w", err)
	}
	defer closer()

	// Create new account for deployment
	key, ethAddr, deployer := resources.NewAccount()
	log.Printf("[INFO] Created new account - deployer: %s, ethAddr: %s", deployer, ethAddr)

	// Get funds from default account
	defaultAddr, err := api.WalletDefaultAddress(ctx)
	if err != nil {
		log.Printf("[ERROR] Failed to get default wallet address: %v", err)
		return fmt.Errorf("failed to get default wallet address: %w", err)
	}

	// Send funds to deployer account
	log.Printf("[INFO] Sending funds to deployer account...")
	err = resources.SendFunds(ctx, api, defaultAddr, deployer, types.FromFil(10))
	if err != nil {
		return fmt.Errorf("failed to send funds to deployer: %w", err)
	}

	// Wait for funds to be available
	log.Printf("[INFO] Waiting for funds to be available...")
	time.Sleep(30 * time.Second)

	// Read and decode contract
	contractHex, err := os.ReadFile(contractPath)
	if err != nil {
		log.Printf("[ERROR] Failed to read contract file: %v", err)
		return fmt.Errorf("failed to read contract file: %w", err)
	}
	contract, err := hex.DecodeString(string(contractHex))
	if err != nil {
		log.Printf("[ERROR] Failed to decode contract: %v", err)
		return fmt.Errorf("failed to decode contract: %w", err)
	}

	// Estimate gas
	gasParams, err := json.Marshal(ethtypes.EthEstimateGasParams{Tx: ethtypes.EthCall{
		From: &ethAddr,
		Data: contract,
	}})
	if err != nil {
		log.Printf("[ERROR] Failed to marshal gas params: %v", err)
		return fmt.Errorf("failed to marshal gas params: %w", err)
	}
	gasLimit, err := api.EthEstimateGas(ctx, gasParams)
	if err != nil {
		log.Printf("[ERROR] Failed to estimate gas: %v", err)
		return fmt.Errorf("failed to estimate gas: %w", err)
	}

	// Get gas fees
	maxPriorityFee, err := api.EthMaxPriorityFeePerGas(ctx)
	if err != nil {
		log.Printf("[ERROR] Failed to get max priority fee: %v", err)
		return fmt.Errorf("failed to get max priority fee: %w", err)
	}

	// Get nonce
	nonce, err := api.MpoolGetNonce(ctx, deployer)
	if err != nil {
		log.Printf("[ERROR] Failed to get nonce: %v", err)
		return fmt.Errorf("failed to get nonce: %w", err)
	}

	// Create transaction
	tx := ethtypes.Eth1559TxArgs{
		ChainID:              31415926,
		Value:                big.Zero(),
		Nonce:                int(nonce),
		MaxFeePerGas:         types.NanoFil,
		MaxPriorityFeePerGas: big.Int(maxPriorityFee),
		GasLimit:             int(gasLimit),
		Input:                contract,
		V:                    big.Zero(),
		R:                    big.Zero(),
		S:                    big.Zero(),
	}

	// Sign and submit transaction
	log.Printf("[INFO] Signing and submitting transaction...")
	resources.SignTransaction(&tx, key.PrivateKey)
	txHash := resources.SubmitTransaction(ctx, api, &tx)
	log.Printf("[INFO] Transaction submitted with hash: %s", txHash)

	assert.Sometimes(txHash != ethtypes.EmptyEthHash, "Transaction must be submitted successfully", map[string]interface{}{
		"tx_hash":     txHash.String(),
		"deployer":    deployer.String(),
		"requirement": "Transaction hash must not be empty",
	})

	// Wait for transaction to be mined
	log.Printf("[INFO] Waiting for transaction to be mined...")
	time.Sleep(30 * time.Second)

	// Get transaction receipt
	receipt, err := api.EthGetTransactionReceipt(ctx, txHash)
	if err != nil {
		log.Printf("[ERROR] Failed to get transaction receipt: %v", err)
		return nil
	}

	if receipt == nil {
		log.Printf("[ERROR] Transaction receipt is nil")
		return nil
	}

	// Assert transaction was mined successfully
	assert.Sometimes(receipt.Status == 1, "Transaction must be mined successfully", map[string]interface{}{"tx_hash": txHash})
	return nil
}

func sendEthLegacyTransaction(ctx context.Context, nodeConfig *resources.NodeConfig) error {
	log.Printf("[INFO] Starting ETH legacy transaction check on node '%s'...", nodeConfig.Name)
	key, ethAddr, deployer := resources.NewAccount()
	_, ethAddr2, _ := resources.NewAccount()

	api, closer, err := resources.ConnectToNode(ctx, *nodeConfig)
	if err != nil {
		return fmt.Errorf("failed to connect to Lotus node '%s': %w", nodeConfig.Name, err)
	}
	defer closer()

	defaultAddr, err := api.WalletDefaultAddress(ctx)
	if err != nil {
		return fmt.Errorf("failed to get default wallet address: %w", err)
	}

	resources.SendFunds(ctx, api, defaultAddr, deployer, types.FromFil(1000))
	time.Sleep(60 * time.Second)

	gasParams, err := json.Marshal(ethtypes.EthEstimateGasParams{Tx: ethtypes.EthCall{
		From:  &ethAddr,
		To:    &ethAddr2,
		Value: ethtypes.EthBigInt(big.NewInt(100)),
	}})
	if err != nil {
		return fmt.Errorf("failed to marshal gas params: %w", err)
	}

	gasLimit, err := api.EthEstimateGas(ctx, gasParams)
	if err != nil {
		log.Printf("[WARN] Failed to estimate gas, which might be expected: %v", err)
		return nil
	}

	tx := ethtypes.EthLegacyHomesteadTxArgs{
		Value:    big.NewInt(100),
		Nonce:    0,
		To:       &ethAddr2,
		GasPrice: types.NanoFil,
		GasLimit: int(gasLimit),
		V:        big.Zero(),
		R:        big.Zero(),
		S:        big.Zero(),
	}
	resources.SignLegacyHomesteadTransaction(&tx, key.PrivateKey)
	txHash := resources.SubmitTransaction(ctx, api, &tx)
	log.Printf("[INFO] Transaction submitted with hash: %s", txHash)

	if txHash == ethtypes.EmptyEthHash {
		log.Printf("[WARN] Transaction submission failed (empty hash), which might be expected.")
		return nil
	}
	log.Printf("[INFO] Transaction: %v", txHash)

	// Wait for transaction to be mined
	log.Printf("[INFO] Waiting for transaction to be mined...")
	time.Sleep(30 * time.Second)

	// Get transaction receipt
	receipt, err := api.EthGetTransactionReceipt(ctx, txHash)
	if err != nil {
		log.Printf("[WARN] Failed to get transaction receipt, which might be expected: %v", err)
		return nil
	}

	if receipt == nil {
		log.Printf("[WARN] Transaction receipt is nil, which might be expected.")
		return nil
	}

	log.Printf("[INFO] ETH legacy transaction check completed successfully")
	assert.Sometimes(receipt.Status == 1, "Transaction mined successfully", map[string]interface{}{"tx_hash": txHash})
	return nil
}

func performStateMismatch(ctx context.Context, nodeConfig *resources.NodeConfig) error {
	log.Printf("[INFO] Starting state mismatch check on node '%s'...", nodeConfig.Name)

	api, closer, err := resources.ConnectToNode(ctx, *nodeConfig)
	if err != nil {
		return fmt.Errorf("failed to connect to Lotus node '%s': %w", nodeConfig.Name, err)
	}
	defer closer()
	err = resources.StateMismatch(ctx, api)
	if err != nil {
		return fmt.Errorf("state mismatch check failed: %w", err)
	}

	return nil
}

func performSendConsensusFault(ctx context.Context) error {
	log.Println("[INFO] Attempting to send a consensus fault...")
	err := resources.SendConsensusFault(ctx)
	if err != nil {
		return fmt.Errorf("failed to send consensus fault: %w", err)
	}
	log.Println("[INFO] SendConsensusFault operation initiated. Check further logs for details.")
	return nil
}

func performEthMethodsCheck(ctx context.Context) error {
	log.Printf("[INFO] Starting ETH methods consistency check...")

	err := resources.CheckEthMethods(ctx)
	if err != nil {
		return fmt.Errorf("failed to create ETH methods checker: %w", err)
	}
	log.Printf("[INFO] ETH methods consistency check completed successfully")
	return nil
}

func performBlockFuzzing(ctx context.Context, nodeConfig *resources.NodeConfig) error {
	log.Printf("[INFO] Starting block fuzzing on node '%s'...", nodeConfig.Name)

	api, closer, err := resources.ConnectToNode(ctx, *nodeConfig)
	if err != nil {
		return fmt.Errorf("failed to connect to Lotus node '%s': %w", nodeConfig.Name, err)
	}
	defer closer()

	err = resources.FuzzBlockSubmission(ctx, api)
	if err != nil {
		return fmt.Errorf("block fuzzing failed: %w", err)
	}

	log.Printf("[INFO] Block fuzzing completed successfully")
	return nil
}

func performCheckBackfill(ctx context.Context, config *resources.Config) error {
	log.Println("[INFO] Starting chain index backfill check...")

	// Filter nodes to "Lotus1" and "Lotus2"
	nodeNames := []string{"Lotus1", "Lotus2"}
	var filteredNodes []resources.NodeConfig
	for _, node := range config.Nodes {
		for _, name := range nodeNames {
			if node.Name == name {
				filteredNodes = append(filteredNodes, node)
			}
		}
	}

	if len(filteredNodes) == 0 {
		return fmt.Errorf("no nodes matching '%s' or '%s' found in config", nodeNames[0], nodeNames[1])
	}

	err := resources.CheckChainBackfill(ctx, filteredNodes)
	if err != nil {
		return fmt.Errorf("chain backfill check failed: %w", err)
	}
	assert.Sometimes(true, "Chain index backfill check completed.", map[string]interface{}{"requirement": "Chain index backfill check completed."})
	log.Println("[INFO] Chain index backfill check completed.")
	return nil
}

func performStressMaxMessageSize(ctx context.Context, nodeConfig *resources.NodeConfig) error {
	log.Printf("[INFO] Starting max message size stress test on node '%s'...", nodeConfig.Name)

	api, closer, err := resources.ConnectToNode(ctx, *nodeConfig)
	if err != nil {
		return fmt.Errorf("failed to connect to Lotus node '%s': %w", nodeConfig.Name, err)
	}
	defer closer()

	err = resources.SendMaxSizedMessage(ctx, api)
	if err != nil {
		return fmt.Errorf("max message size stress test failed: %w", err)
	}

	log.Printf("[INFO] Max message size stress test completed successfully")
	return nil
}

func performStressMaxMessages(ctx context.Context, nodeConfig *resources.NodeConfig) error {
	log.Printf("[INFO] Starting max messages in block stress test on node '%s'...", nodeConfig.Name)

	api, closer, err := resources.ConnectToNode(ctx, *nodeConfig)
	if err != nil {
		return fmt.Errorf("failed to connect to Lotus node '%s': %w", nodeConfig.Name, err)
	}
	defer closer()

	err = resources.SendMaxMessages(ctx, api)
	if err != nil {
		return fmt.Errorf("max messages in block stress test failed: %w", err)
	}

	log.Printf("[INFO] Max messages in block stress test completed successfully")
	return nil
}

func performStressMaxTipsetSize(config *resources.Config) error {
	log.Printf("[INFO] Starting max tipset size stress test...")

	nodeNames := []string{"Lotus1", "Lotus2"}
	var filteredNodes []resources.NodeConfig
	for _, node := range config.Nodes {
		for _, name := range nodeNames {
			if node.Name == name {
				filteredNodes = append(filteredNodes, node)
			}
		}
	}

	if len(filteredNodes) < 2 {
		return fmt.Errorf("need at least two Lotus nodes for this test, found %d", len(filteredNodes))
	}
	return nil
}

func performCheckFinalizedTipsets(ctx context.Context) error {
	log.Printf("[INFO] Starting finalized tipset comparison...")

	// Load configuration
	config, err := resources.LoadConfig("/opt/antithesis/resources/config.json")
	if err != nil {
		return fmt.Errorf("failed to load config: %w", err)
	}

	// Filter nodes to "Lotus1" and "Lotus2"
	nodeNames := []string{"Lotus1", "Lotus2"}
	var filteredNodes []resources.NodeConfig
	for _, node := range config.Nodes {
		for _, name := range nodeNames {
			if node.Name == name {
				filteredNodes = append(filteredNodes, node)
			}
		}
	}

	if len(filteredNodes) < 2 {
		return fmt.Errorf("need at least two Lotus nodes for this test, found %d", len(filteredNodes))
	}

	api1, closer1, err := resources.ConnectToNode(ctx, filteredNodes[0])
	if err != nil {
		return fmt.Errorf("failed to connect to %s: %w", filteredNodes[0].Name, err)
	}
	defer closer1()

	api2, closer2, err := resources.ConnectToNode(ctx, filteredNodes[1])
	if err != nil {
		return fmt.Errorf("failed to connect to %s: %w", filteredNodes[1].Name, err)
	}
	defer closer2()

	ch1, err := api1.ChainHead(ctx)
	if err != nil {
		return fmt.Errorf("failed to get chain head from %s: %w", filteredNodes[0].Name, err)
	}

	ch2, err := api2.ChainHead(ctx)
	if err != nil {
		return fmt.Errorf("failed to get chain head from %s: %w", filteredNodes[1].Name, err)
	}

	h1 := ch1.Height()
	h2 := ch2.Height()

	var head int64
	if h1 > h2 {
		head = int64(h2)
	} else {
		head = int64(h1)
	}

	log.Printf("[INFO] Using common chain height: %d", head)

	url1 := "http://lotus-1:1234"
	url2 := "http://lotus-2:1235"
	log.Printf("[INFO] Comparing tipsets between %s and %s at height %d", url1, url2, head)

	// Make RPC request to first node
	status1, resp1 := resources.DoRawRPCRequest(url1, 2, fmt.Sprintf(`{
		"jsonrpc": "2.0",
		"method": "Filecoin.ChainGetTipSet",
		"params": [
			{
				"height": {
					"at": %d,
					"previous": true,
					"anchor": {
						"tag": "finalized"
					}
				}
			}
		],
		"id": 1
	}`, head))
	log.Printf("[INFO] Node 1 response: %s", string(resp1))
	if status1 != 200 {
		return fmt.Errorf("failed to get tipset from %s: status %d, response: %s", url1, status1, string(resp1))
	}

	// Make RPC request to second node
	status2, resp2 := resources.DoRawRPCRequest(url2, 2, fmt.Sprintf(`{
		"jsonrpc": "2.0",
		"method": "Filecoin.ChainGetTipSet",
		"params": [
			{
				"height": {
					"at": %d,
					"previous": true,
					"anchor": {
						"tag": "finalized"
					}
				}
			}
		],
		"id": 1
	}`, head))
	log.Printf("[INFO] Node 2 response: %s", string(resp2))
	if status2 != 200 {
		return fmt.Errorf("failed to get tipset from %s: status %d, response: %s", url2, status2, string(resp2))
	}

	// Compare responses with assert
	assert.Sometimes(bytes.Equal(resp1, resp2),
		"[Finalized TipSet] Both nodes must have identical tipsets at height",
		map[string]interface{}{
			"node1_response": string(resp1),
			"node2_response": string(resp2),
			"height":         head,
			"property":       "Finalized tipset consistency at height",
			"impact":         "Critical - indicates consensus failure or chain fork",
			"details":        fmt.Sprintf("Finalized tipsets at height %d must be identical across nodes", head),
			"recommendation": "Check network connectivity and node sync status",
		})

	log.Printf("[INFO] Tipset comparison completed")
	return nil
}<|MERGE_RESOLUTION|>--- conflicted
+++ resolved
@@ -228,7 +228,6 @@
 		err = performStressMaxMessageSize(ctx, nodeConfig)
 	case "stressMaxMessages":
 		err = performStressMaxMessages(ctx, nodeConfig)
-<<<<<<< HEAD
 	case "createEthKeystore":
 		if *keystoreDir == "" {
 			log.Printf("[ERROR] keystore-dir is required for createEthKeystore operation")
@@ -268,10 +267,8 @@
 		log.Printf("  - Address: %s", ethAddr.Hex())
 		log.Printf("  - Keystore: %s", keystorePath)
 		log.Printf("  - Password file: %s/password.txt", *keystoreDir)
-=======
 	case "checkFinalizedTipsets":
 		err = performCheckFinalizedTipsets(ctx)
->>>>>>> 52a44579
 	default:
 		log.Printf("[ERROR] Unknown operation: %s", *operation)
 		os.Exit(1)
