package main

import (
	"bytes"
	"context"
	"encoding/hex"
	"encoding/json"
	"flag"
	"fmt"
	"log"
	"math/rand"
	"os"
	"time"

	"github.com/FilecoinFoundationWeb/Filecoin-Antithesis/resources"
	mpoolfuzz "github.com/FilecoinFoundationWeb/Filecoin-Antithesis/resources/mpool-fuzz"
	p2pfuzz "github.com/FilecoinFoundationWeb/Filecoin-Antithesis/resources/p2p-fuzz"
	"github.com/antithesishq/antithesis-sdk-go/assert"
	"github.com/filecoin-project/go-address"
	"github.com/filecoin-project/go-state-types/abi"
	"github.com/filecoin-project/go-state-types/big"
	"github.com/filecoin-project/lotus/api"
	"github.com/filecoin-project/lotus/chain/types"
	"github.com/filecoin-project/lotus/chain/types/ethtypes"
)

// HOW TO ADD A NEW CLI COMMAND TO THIS TOOL
// Follow these steps to add a new command-line operation:
//
// STEP 1: Add a new flag in the parseFlags() function
//   - Define your flag using flag.* (e.g., flag.Bool, flag.String, etc.)
//   - Update the operation list in the -operation flag description
//   - Update the function signature and return statement if your flag needs to be returned
//
// STEP 2: Update the validateInputs() function
//   - Add your operation to the validOps map (e.g., "myNewOperation": true)
//   - If your operation doesn't require a node name, add it to noNodeNameRequired
//   - Add any custom validation logic specific to your operation
//
// STEP 3: Add a case in the switch statement in main()
//   - Add a case for your operation (e.g., case "myNewOperation":)
//   - Call your operation's implementation function (e.g., err = performMyNewOperation(...))
//
// STEP 4: Implement your operation's function
//   - Create a new function (e.g., func performMyNewOperation(ctx context.Context, ...) error {})
//   - Add your operation's logic inside the function
//   - Make sure to return nil for success or an error if something fails
//   - Follow the pattern of other operation functions for consistency

func parseFlags() (*string, *string, *string, *int, *string, *time.Duration, *time.Duration, *string, *time.Duration, *string, *int, *string, *int, *string, *int64, *string) {
	configFile := flag.String("config", "/opt/antithesis/resources/config.json", "Path to config JSON file")
	operation := flag.String("operation", "", "Operation: 'create', 'delete', 'spam', 'connect', 'deploySimpleCoin', 'deployMCopy', 'chaos', 'mempoolFuzz', 'pingAttack', 'rpcBenchmark', 'eth_chainId', 'checkConsensus', 'deployContract', 'stateMismatch', 'sendConsensusFault', 'checkEthMethods', 'sendEthLegacy', 'checkSplitstore', 'incomingblock', 'blockfuzz', 'checkBackfill', 'stressMaxMessageSize', 'stressMaxMessages', 'stressMaxTipsetSize', 'createEthKeystore'")
	nodeName := flag.String("node", "", "Node name from config.json (required for certain operations)")
	numWallets := flag.Int("wallets", 1, "Number of wallets for the operation")
	contractPath := flag.String("contract", "", "Path to the smart contract bytecode file")
	minInterval := flag.Duration("min-interval", 5*time.Second, "Minimum interval between operations")
	maxInterval := flag.Duration("max-interval", 30*time.Second, "Maximum interval between operations")
	targetAddr := flag.String("target", "", "Target multiaddr for chaos operations")
	duration := flag.Duration("duration", 60*time.Second, "Duration to run the attack")
	targetAddr2 := flag.String("target2", "", "Second target multiaddr for chain sync operations")
	count := flag.Int("count", 100, "Number of transactions/operations to perform")
	pingAttackType := flag.String("ping-attack-type", "random", "Type of ping attack")
	concurrency := flag.Int("concurrency", 5, "Number of concurrent operations")
	rpcURL := flag.String("rpc-url", "", "RPC URL for eth_chainId operation")
	height := flag.Int64("height", 0, "Chain height to check consensus at (0 for current height)")
	keystoreDir := flag.String("keystore-dir", "", "Directory to store the Ethereum keystore")

	flag.Parse()
	return configFile, operation, nodeName, numWallets, contractPath, minInterval, maxInterval, targetAddr, duration, targetAddr2, count, pingAttackType, concurrency, rpcURL, height, keystoreDir
}

func validateInputs(operation, nodeName, contractPath, targetAddr, targetAddr2, pingAttackType *string) error {
	validOps := map[string]bool{
<<<<<<< HEAD
		"create":               true,
		"delete":               true,
		"spam":                 true,
		"connect":              true,
		"deploySimpleCoin":     true,
		"deployMCopy":          true,
		"deployTStore":         true,
		"chaos":                true,
		"mempoolFuzz":          true,
		"pingAttack":           true,
		"createEthAccount":     true,
		"rpc-benchmark":        true,
		"deployValueSender":    true,
		"checkConsensus":       true,
		"deployContract":       true,
		"stateMismatch":        true,
		"sendConsensusFault":   true,
		"checkEthMethods":      true,
		"sendEthLegacy":        true,
		"checkSplitstore":      true,
		"incomingblock":        true,
		"blockfuzz":            true,
		"checkBackfill":        true,
		"stressMaxMessageSize": true,
		"stressMaxMessages":    true,
		"stressMaxTipsetSize":  true,
		"createEthKeystore":    true,
=======
		"create":                true,
		"delete":                true,
		"spam":                  true,
		"connect":               true,
		"deploySimpleCoin":      true,
		"deployMCopy":           true,
		"deployTStore":          true,
		"chaos":                 true,
		"mempoolFuzz":           true,
		"pingAttack":            true,
		"createEthAccount":      true,
		"rpc-benchmark":         true,
		"deployValueSender":     true,
		"checkConsensus":        true,
		"deployContract":        true,
		"stateMismatch":         true,
		"sendConsensusFault":    true,
		"checkEthMethods":       true,
		"sendEthLegacy":         true,
		"checkSplitstore":       true,
		"incomingblock":         true,
		"blockfuzz":             true,
		"checkBackfill":         true,
		"stressMaxMessageSize":  true,
		"stressMaxMessages":     true,
		"stressMaxTipsetSize":   true,
		"checkFinalizedTipsets": true,
		"checkF3Running":        true,
		"checkPeers":            true,
>>>>>>> acf2aed1
	}

	// Operations that don't require a node name
	noNodeNameRequired := map[string]bool{
<<<<<<< HEAD
		"spam":                true,
		"chaos":               true,
		"pingAttack":          true,
		"rpc-benchmark":       true,
		"checkConsensus":      true,
		"sendConsensusFault":  true,
		"checkEthMethods":     true,
		"checkSplitstore":     true,
		"checkBackfill":       true,
		"stressMaxTipsetSize": true,
		"createEthKeystore":   true,
=======
		"spam":                  true,
		"chaos":                 true,
		"pingAttack":            true,
		"rpc-benchmark":         true,
		"checkConsensus":        true,
		"sendConsensusFault":    true,
		"checkEthMethods":       true,
		"checkSplitstore":       true,
		"checkBackfill":         true,
		"stressMaxTipsetSize":   true,
		"checkFinalizedTipsets": true,
		"checkF3Running":        true,
		"checkPeers":            true,
>>>>>>> acf2aed1
	}

	if !validOps[*operation] {
		return fmt.Errorf("invalid operation: %s", *operation)
	}

	if !noNodeNameRequired[*operation] && *nodeName == "" {
		return fmt.Errorf("node name is required for the '%s' operation", *operation)
	}

	if (*operation == "chaos" || *operation == "pingAttack") && *targetAddr == "" {
		return fmt.Errorf("target multiaddr is required for '%s' operations", *operation)
	}

	if (*operation == "deploySimpleCoin" || *operation == "deployMCopy" || *operation == "deployTStore") && *contractPath == "" {
		return fmt.Errorf("contract path is required for the '%s' operation", *operation)
	}

	return nil
}

func loadConfig(configFile string) (*resources.Config, error) {
	config, err := resources.LoadConfig(configFile)
	if err != nil {
		return nil, err
	}
	return config, nil
}

func main() {
	log.SetFlags(log.LstdFlags | log.Lmicroseconds)
	log.Println("[INFO] Starting workload...")

	// Parse command line flags
	configFile, operation, nodeName, numWallets, contractPath, minInterval, maxInterval, targetAddr, duration, targetAddr2, count, pingAttackType, concurrency, rpcURL, height, keystoreDir := parseFlags()

	// Create context
	ctx := context.Background()

	// Validate inputs based on operation
	if err := validateInputs(operation, nodeName, contractPath, targetAddr, targetAddr2, pingAttackType); err != nil {
		log.Printf("[ERROR] Input validation failed: %v", err)
		os.Exit(1)
	}

	// Load configuration
	config, err := loadConfig(*configFile)
	if err != nil {
		log.Printf("[ERROR] Failed to load config: %v", err)
		os.Exit(1)
	}

	// Get node config if needed
	var nodeConfig *resources.NodeConfig
	if *nodeName != "" {
		for i := range config.Nodes {
			if config.Nodes[i].Name == *nodeName {
				nodeConfig = &config.Nodes[i]
				break
			}
		}
		if nodeConfig == nil && *operation != "spam" && *operation != "chaos" {
			log.Printf("[ERROR] Node '%s' not found in config", *nodeName)
			os.Exit(1)
		}
	}

	// Execute the requested operation
	switch *operation {
	case "create":
		err = performCreateOperation(ctx, nodeConfig, numWallets, abi.NewTokenAmount(1000000000000000))
	case "delete":
		err = performDeleteOperation(ctx, nodeConfig)
	case "spam":
		err = performSpamOperation(ctx, config)
	case "connect":
		err = performConnectDisconnectOperation(ctx, nodeConfig, config)
	case "deploySimpleCoin":
		err = performDeploySimpleCoin(ctx, nodeConfig, *contractPath)
	case "deployMCopy":
		err = performDeployMCopy(ctx, nodeConfig, *contractPath)
	case "deployTStore":
		err = performDeployTStore(ctx, nodeConfig, *contractPath)
	case "chaos":
		err = performChaosOperations(ctx, *targetAddr, *minInterval, *maxInterval, *duration)
	case "mempoolFuzz":
		err = performMempoolFuzz(ctx, nodeConfig, *count, *concurrency)
	case "pingAttack":
		attackType := p2pfuzz.AttackTypeFromString(*pingAttackType)
		err = performPingAttack(ctx, *targetAddr, attackType, *concurrency, *minInterval, *maxInterval, *duration)
	case "rpc-benchmark":
		callV2API(*rpcURL)
	case "checkConsensus":
		err = performConsensusCheck(ctx, config, *height)
	case "deployContract":
		if *contractPath == "" {
			*contractPath = "workload/resources/smart-contracts/SimpleCoin.hex"
		}
		err = deploySmartContract(ctx, nodeConfig, *contractPath)
	case "stateMismatch":
		err = performStateMismatch(ctx, nodeConfig)
	case "sendConsensusFault":
		err = performSendConsensusFault(ctx)
	case "checkEthMethods":
		err = performEthMethodsCheck(ctx)
	case "sendEthLegacy":
		err = sendEthLegacyTransaction(ctx, nodeConfig)
	case "blockfuzz":
		err = performBlockFuzzing(ctx, nodeConfig)
	case "checkBackfill":
		err = performCheckBackfill(ctx, config)
	case "stressMaxMessageSize":
		err = performStressMaxMessageSize(ctx, nodeConfig)
	case "stressMaxMessages":
		err = performStressMaxMessages(ctx, nodeConfig)
	case "createEthKeystore":
		if *keystoreDir == "" {
			log.Printf("[ERROR] keystore-dir is required for createEthKeystore operation")
			os.Exit(1)
		}

		// Create keystore and get Ethereum address
		ethAddr, keystorePath, err := resources.CreateEthKeystore(*keystoreDir)
		if err != nil {
			log.Printf("[ERROR] Failed to create Ethereum keystore: %v", err)
			os.Exit(1)
		}

		// Connect to Lotus node to fund the account
		api, closer, err := resources.ConnectToNode(ctx, config.Nodes[0])
		if err != nil {
			log.Printf("[ERROR] Failed to connect to Lotus node: %v", err)
			os.Exit(1)
		}
		defer closer()

		// Get genesis wallet to fund the new account
		genesisWallet, err := resources.GetGenesisWallet(ctx, api)
		if err != nil {
			log.Printf("[ERROR] Failed to get genesis wallet: %v", err)
			os.Exit(1)
		}

		// Fund the Ethereum account
		err = resources.SendFundsToEthAddress(ctx, api, genesisWallet, ethAddr.Hex())
		if err != nil {
			log.Printf("[ERROR] Failed to fund Ethereum account: %v", err)
			os.Exit(1)
		}

		log.Printf("[INFO] Successfully created and funded Ethereum keystore:")
		log.Printf("  - Address: %s", ethAddr.Hex())
		log.Printf("  - Keystore: %s", keystorePath)
		log.Printf("  - Password file: %s/password.txt", *keystoreDir)
	case "checkFinalizedTipsets":
		err = performCheckFinalizedTipsets(ctx)
	case "checkF3Running":
		err = checkF3Running()
	case "checkPeers":
		err = checkPeers()
	default:
		log.Printf("[ERROR] Unknown operation: %s", *operation)
		os.Exit(1)
	}

	if err != nil {
		log.Printf("[ERROR] Operation '%s' failed: %v", *operation, err)
		os.Exit(1)
	}

	log.Printf("[INFO] Operation '%s' completed successfully", *operation)
}

// STEP 4: Define a new function for your operation.
// This function will contain the logic for your new CLI command.
// For example:
/*
func performMyNewOperation(ctx context.Context, nodeConfig *resources.NodeConfig) error {
	log.Println("[INFO] Starting myNewOperation...")
	// Add your operation's logic here
	log.Println("[INFO] myNewOperation completed.")
	return nil
}
*/

func performCreateOperation(ctx context.Context, nodeConfig *resources.NodeConfig, numWallets *int, tokenAmount abi.TokenAmount) error {
	log.Printf("Creating %d wallets on node '%s'...", *numWallets, nodeConfig.Name)

	api, closer, err := resources.ConnectToNode(ctx, *nodeConfig)
	if err != nil {
		log.Printf("Failed to connect to Lotus node '%s': %v", nodeConfig.Name, err)
		return nil
	}
	defer closer()

	err = resources.InitializeWallets(ctx, api, *numWallets, tokenAmount)
	if err != nil {
		log.Printf("Warning: Error occurred during wallet initialization: %v", err)
	} else {
		log.Printf("Wallets created successfully on node '%s'", nodeConfig.Name)
	}
	return nil
}

func performDeleteOperation(ctx context.Context, nodeConfig *resources.NodeConfig) error {
	log.Printf("Deleting wallets on node '%s'...", nodeConfig.Name)
	api, closer, err := resources.ConnectToNode(ctx, *nodeConfig)
	if err != nil {
		return fmt.Errorf("failed to connect to Lotus node '%s': %w", nodeConfig.Name, err)
	}
	defer closer()

	allWallets, err := resources.GetAllWalletAddressesExceptGenesis(ctx, api)
	if err != nil {
		return fmt.Errorf("failed to list wallets on node '%s': %w", nodeConfig.Name, err)
	}

	if len(allWallets) == 0 {
		log.Printf("No wallets available to delete on node '%s'", nodeConfig.Name)
		return nil
	}

	// Delete a random number of wallets
	rand.Seed(time.Now().UnixNano())
	numToDelete := rand.Intn(len(allWallets)) + 1
	walletsToDelete := allWallets[:numToDelete]

	if err := resources.DeleteWallets(ctx, api, walletsToDelete); err != nil {
		return fmt.Errorf("failed to delete wallets on node '%s': %w", nodeConfig.Name, err)
	}

	log.Printf("Deleted %d wallets successfully on node '%s'", numToDelete, nodeConfig.Name)
	return nil
}

func performSpamOperation(ctx context.Context, config *resources.Config) error {
	log.Println("[INFO] Starting spam operation...")
	var apis []api.FullNode
	var wallets [][]address.Address
	var closers []func()
	defer func() {
		for _, closer := range closers {
			closer()
		}
	}()

	// Filter nodes for operation
	filteredNodes := []resources.NodeConfig{}
	for _, node := range config.Nodes {
		if node.Name == "Lotus1" || node.Name == "Lotus2" {
			filteredNodes = append(filteredNodes, node)
		}
	}
	log.Printf("[INFO] Filtered nodes for spam operation: %+v", filteredNodes)

	// Connect to each node and retrieve wallets
	for _, node := range filteredNodes {
		log.Printf("[INFO] Connecting to Lotus node '%s'...", node.Name)
		api, closer, err := resources.ConnectToNode(ctx, node)
		if err != nil {
			return fmt.Errorf("failed to connect to Lotus node '%s': %w", node.Name, err)
		}
		closers = append(closers, closer)

		// Ensure wallets have sufficient funds before proceeding
		log.Printf("[INFO] Checking wallet funds for node '%s'...", node.Name)
		_, err = resources.GetAllWalletAddressesExceptGenesis(ctx, api)
		if err != nil {
			log.Printf("[WARN] Failed to ensure wallets are funded on '%s': %v", node.Name, err)
			// Create some wallets if needed
			numWallets := 3
			log.Printf("[INFO] Creating %d new wallets on node '%s'...", numWallets, node.Name)
			if err := resources.InitializeWallets(ctx, api, numWallets, abi.NewTokenAmount(1000000000000000)); err != nil {
				log.Printf("[WARN] Failed to create new wallets: %v", err)
			}
		}

		log.Printf("[INFO] Retrieving wallets for node '%s'...", node.Name)
		nodeWallets, err := resources.GetAllWalletAddressesExceptGenesis(ctx, api)
		if err != nil {
			return fmt.Errorf("failed to retrieve wallets for node '%s': %w", node.Name, err)
		}
		log.Printf("[INFO] Retrieved %d wallets for node '%s'.", len(nodeWallets), node.Name)

		if len(nodeWallets) < 2 {
			log.Printf("[WARN] Not enough wallets on node '%s' (found %d). At least 2 needed for spam operation.",
				node.Name, len(nodeWallets))
			continue
		}

		apis = append(apis, api)
		wallets = append(wallets, nodeWallets)
	}

	// Ensure we have enough nodes connected for spam
	if len(apis) < 1 {
		return fmt.Errorf("not enough nodes available for spam operation")
	}

	// Perform spam transactions
	rand.Seed(time.Now().UnixNano())
	numTransactions := rand.Intn(30) + 1
	log.Printf("[INFO] Initiating spam operation with %d transactions...", numTransactions)
	if err := resources.SpamTransactions(ctx, apis, wallets, numTransactions); err != nil {
		return fmt.Errorf("spam operation failed: %w", err)
	}
	log.Println("[INFO] Spam operation completed successfully.")
	return nil
}

func performConnectDisconnectOperation(ctx context.Context, nodeConfig *resources.NodeConfig, config *resources.Config) error {
	log.Printf("Toggling connection for node '%s'...", nodeConfig.Name)
	api, closer, err := resources.ConnectToNode(ctx, *nodeConfig)
	if err != nil {
		return fmt.Errorf("failed to connect to Lotus node '%s': %w", nodeConfig.Name, err)
	}
	defer closer()

	var lotusNodes []resources.NodeConfig
	for _, node := range config.Nodes {
		if node.Name == "Lotus1" || node.Name == "Lotus2" {
			lotusNodes = append(lotusNodes, node)
		}
	}

	// Check current connections
	peers, err := api.NetPeers(ctx)
	if err != nil {
		return fmt.Errorf("failed to get peer list: %w", err)
	}

	// If we have peers, disconnect; otherwise connect
	if len(peers) > 0 {
		log.Printf("Node '%s' has %d peers, disconnecting...", nodeConfig.Name, len(peers))
		if err := resources.DisconnectFromOtherNodes(ctx, api); err != nil {
			return fmt.Errorf("failed to disconnect node '%s' from other nodes: %w", nodeConfig.Name, err)
		}
		log.Printf("Node '%s' disconnected successfully", nodeConfig.Name)
	} else {
		log.Printf("Node '%s' has no peers, connecting...", nodeConfig.Name)
		if err := resources.ConnectToOtherNodes(ctx, api, *nodeConfig, lotusNodes); err != nil {
			return fmt.Errorf("failed to connect node '%s' to other nodes: %w", nodeConfig.Name, err)
		}
		log.Printf("Node '%s' connected successfully", nodeConfig.Name)
	}
	return nil
}

func performDeploySimpleCoin(ctx context.Context, nodeConfig *resources.NodeConfig, contractPath string) error {

	log.Printf("[INFO] Deploying SimpleCoin contract on node %s from %s", nodeConfig.Name, contractPath)

	// Connect to Lotus node
	api, closer, err := resources.ConnectToNode(ctx, *nodeConfig)
	if err != nil {
		log.Printf("[ERROR] Failed to connect to Lotus node '%s': %v", nodeConfig.Name, err)
		return fmt.Errorf("failed to connect to Lotus node: %w", err)
	}
	defer closer()

	// Verify contract file exists
	if _, err := os.Stat(contractPath); os.IsNotExist(err) {
		log.Printf("[ERROR] Contract file not found: %s", contractPath)
		return fmt.Errorf("contract file not found: %s", contractPath)
	}

	// Check if we have a default wallet address
	defaultAddr, err := api.WalletDefaultAddress(ctx)
	if err != nil || defaultAddr.Empty() {
		log.Printf("[WARN] No default wallet address found, attempting to get or create one")

		// Get all available addresses
		addresses, err := api.WalletList(ctx)
		if err != nil {
			return fmt.Errorf("failed to list wallet addresses: %w", err)
		}

		// If we have addresses, set the first one as default
		if len(addresses) > 0 {
			defaultAddr = addresses[0]
			log.Printf("[INFO] Using existing wallet address: %s", defaultAddr)
			err = api.WalletSetDefault(ctx, defaultAddr)
			if err != nil {
				log.Printf("[WARN] Failed to set default wallet address: %v", err)
			}
		} else {
			// Create a new address if none exists
			log.Printf("[INFO] No wallet addresses found, creating a new one")
			newAddr, err := api.WalletNew(ctx, types.KTSecp256k1)
			if err != nil {
				return fmt.Errorf("failed to create new wallet address: %w", err)
			}
			defaultAddr = newAddr
			log.Printf("[INFO] Created new wallet address: %s", defaultAddr)

			err = api.WalletSetDefault(ctx, defaultAddr)
			if err != nil {
				log.Printf("[WARN] Failed to set default wallet address: %v", err)
			}
		}
	}

	log.Printf("[INFO] Using wallet address: %s", defaultAddr)

	// Verify the address has funds before deploying
	balance, err := api.WalletBalance(ctx, defaultAddr)
	if err != nil {
		log.Printf("[WARN] Failed to check wallet balance: %v", err)
	} else if balance.IsZero() {
		log.Printf("[WARN] Wallet has zero balance, contract deployment may fail")
	}

	// Deploy the contract
	log.Printf("[INFO] Deploying contract from %s", contractPath)
	fromAddr, contractAddr := resources.DeployContractFromFilename(ctx, api, contractPath)

	if fromAddr.Empty() {
		return fmt.Errorf("deployment failed: empty from address")
	}

	if contractAddr.Empty() {
		return fmt.Errorf("deployment failed: empty contract address")
	}

	log.Printf("[INFO] Contract deployed from %s to %s", fromAddr, contractAddr)

	// Generate input data for owner's address
	inputData := resources.InputDataFromFrom(ctx, api, fromAddr)
	if len(inputData) == 0 {
		return fmt.Errorf("failed to generate input data for owner's address")
	}

	// Invoke contract for owner's balance
	log.Printf("[INFO] Checking owner's balance")
	result, _, err := resources.InvokeContractByFuncName(ctx, api, fromAddr, contractAddr, "getBalance(address)", inputData)
	if err != nil {
		log.Printf("[WARN] Failed to retrieve owner's balance: %v", err)
	} else {
		log.Printf("[INFO] Owner's balance: %x", result)
	}

	return nil
}

func performDeployMCopy(ctx context.Context, nodeConfig *resources.NodeConfig, contractPath string) error {
	log.Printf("Deploying and invoking MCopy contract on node '%s'...", nodeConfig.Name)
	api, closer, err := resources.ConnectToNode(ctx, *nodeConfig)
	if err != nil {
		log.Fatalf("Failed to connect to Lotus node '%s': %v", nodeConfig.Name, err)
	}
	defer closer()

	fromAddr, contractAddr := resources.DeployContractFromFilename(ctx, api, contractPath)

	hexString := "000000000000000000000000000000000000000000000000000000000000002000000000000000000000000000000000000000000000000000000000000000087465737464617461000000000000000000000000000000000000000000000000"
	inputArgument, err := hex.DecodeString(hexString)
	if err != nil {
		log.Fatalf("Failed to decode input argument: %v", err)
	}

	result, _, err := resources.InvokeContractByFuncName(ctx, api, fromAddr, contractAddr, "optimizedCopy(bytes)", inputArgument)
	if err != nil {
		log.Fatalf("Failed to invoke MCopy contract: %v", err)
	}
	if bytes.Compare(result, inputArgument) == 0 {
		log.Printf("MCopy invocation result matches the input argument. No change in the output.")
	} else {
		log.Printf("MCopy invocation result: %x\n", result)
	}
	return nil
}

func performDeployTStore(ctx context.Context, nodeConfig *resources.NodeConfig, contractPath string) error {
	log.Printf("Deploying and invoking TStore contract on node '%s'...", nodeConfig.Name)

	// Connect to Lotus node
	api, closer, err := resources.ConnectToNode(ctx, *nodeConfig)
	if err != nil {
		log.Fatalf("Failed to connect to Lotus node '%s': %v", nodeConfig.Name, err)
	}
	defer closer()

	// Deploy the contract
	fromAddr, contractAddr := resources.DeployContractFromFilename(ctx, api, contractPath)

	inputData := make([]byte, 0)

	// Run initial tests
	_, _, err = resources.InvokeContractByFuncName(ctx, api, fromAddr, contractAddr, "runTests()", inputData)
	assert.Sometimes(err == nil, "Failed to invoke runTests()", map[string]interface{}{"err": err})
	fmt.Printf("InvokeContractByFuncName Error: %s", err)
	// Validate lifecycle in subsequent transactions
	_, _, err = resources.InvokeContractByFuncName(ctx, api, fromAddr, contractAddr, "testLifecycleValidationSubsequentTransaction()", inputData)
	assert.Sometimes(err == nil, "Failed to invoke testLifecycleValidationSubsequentTransaction()", map[string]interface{}{"err": err})
	fmt.Printf("InvokeContractByFuncName Error: %s", err)
	// Deploy a second contract instance for further testing
	fromAddr, contractAddr2 := resources.DeployContractFromFilename(ctx, api, contractPath)
	inputDataContract := resources.InputDataFromFrom(ctx, api, contractAddr2)
	fmt.Printf("InvokeContractByFuncName Error: %s", err)
	// Test re-entry scenarios
	_, _, err = resources.InvokeContractByFuncName(ctx, api, fromAddr, contractAddr, "testReentry(address)", inputDataContract)
	assert.Sometimes(err == nil, "Failed to invoke testReentry(address)", map[string]interface{}{"err": err})
	fmt.Printf("InvokeContractByFuncName Error: %s", err)

	// Test nested contract interactions
	_, _, err = resources.InvokeContractByFuncName(ctx, api, fromAddr, contractAddr, "testNestedContracts(address)", inputDataContract)
	assert.Sometimes(err == nil, "Failed to invoke testNestedContracts(address)", map[string]interface{}{"err": err})
	fmt.Printf("InvokeContractByFuncName Error: %s", err)

	log.Printf("TStore contract successfully deployed and tested on node '%s'.", nodeConfig.Name)
	return nil
}

func performChaosOperations(ctx context.Context, targetAddr string, minInterval, maxInterval, duration time.Duration) error {
	log.Printf("Starting network chaos operations targeting %s...", targetAddr)

	chaos, err := p2pfuzz.NewNetworkChaos(ctx, targetAddr)
	if err != nil {
		return fmt.Errorf("failed to initialize network chaos: %w", err)
	}

	chaos.Start(minInterval, maxInterval)

	log.Printf("Network chaos operations will run for %s...", duration)
	time.Sleep(duration)
	log.Println("Stopping network chaos operations...")
	chaos.Stop()

	return nil
}

func performPingAttack(ctx context.Context, targetAddr string, attackType p2pfuzz.PingAttackType, concurrency int, minInterval, maxInterval, duration time.Duration) error {
	log.Printf("[INFO] Starting ping attack against %s with attack type: %s", targetAddr, attackType)
	pinger, err := p2pfuzz.NewMaliciousPinger(ctx, targetAddr)
	if err != nil {
		return fmt.Errorf("failed to create malicious pinger: %w", err)
	}
	pinger.Start(attackType, concurrency, minInterval, maxInterval)
	runCtx, cancel := context.WithTimeout(ctx, duration)
	defer cancel()
	<-runCtx.Done()
	pinger.Stop()
	log.Printf("[INFO] Ping attack completed")
	return nil
}

func performMempoolFuzz(ctx context.Context, nodeConfig *resources.NodeConfig, count, concurrency int) error {
	log.Printf("[INFO] Starting mempool fuzzing on node '%s' with %d transactions...", nodeConfig.Name, count)

	api, closer, err := resources.ConnectToNode(ctx, *nodeConfig)
	if err != nil {
		log.Printf("[ERROR] Failed to connect to Lotus node '%s': %v", nodeConfig.Name, err)
		return err
	}
	defer closer()

	wallets, err := resources.GetAllWalletAddressesExceptGenesis(ctx, api)
	if err != nil {
		log.Printf("[ERROR] Failed to get wallet addresses: %v", err)
		return err
	}

	if len(wallets) < 2 {
		log.Printf("[WARN] Not enough wallets (found %d). Creating more wallets.", len(wallets))
		numWallets := 2
		if err := performCreateOperation(ctx, nodeConfig, &numWallets, types.FromFil(100)); err != nil {
			log.Printf("Create operation failed: %v", err)
		}

		wallets, err = resources.GetAllWalletAddressesExceptGenesis(ctx, api)
		if err != nil || len(wallets) < 2 {
			return fmt.Errorf("failed to get enough wallet addresses after creation attempt: %v", err)
		}
	}

	from := wallets[0]
	errCount := 0

	// Log initial balance
	balance, err := api.WalletBalance(ctx, from)
	if err != nil {
		log.Printf("[WARN] Failed to get sender balance: %v", err)
	} else {
		log.Printf("[INFO] Sender %s initial balance: %s", from, types.FIL(balance))
	}

	for i := 0; i < count; i++ {
		to, err := mpoolfuzz.GenerateRandomAddress()
		if err != nil {
			log.Printf("[WARN] Failed to generate random address: %v", err)
			continue
		}

		msg := mpoolfuzz.CreateBaseMessage(from, to, 0)
		log.Printf("[DEBUG] Pushing message %d: From=%s To=%s Value=%s GasLimit=%d",
			i, msg.From, msg.To, types.FIL(msg.Value), msg.GasLimit)

		signedMsg, err := api.MpoolPushMessage(ctx, msg, nil)
		if err != nil {
			errCount++
			log.Printf("[WARN] Failed to push message %d: %v", i, err)
			continue
		}

		log.Printf("[INFO] Message %d sent successfully: CID=%s", i, signedMsg.Cid())

		// Get mempool pending count
		pending, err := api.MpoolPending(ctx, types.EmptyTSK)
		if err != nil {
			log.Printf("[WARN] Failed to get pending messages: %v", err)
		} else {
			log.Printf("[DEBUG] Current mempool pending count: %d", len(pending))
		}

		time.Sleep(100 * time.Millisecond) // Small delay to avoid overwhelming the node
	}

	// Log final balance
	balance, err = api.WalletBalance(ctx, from)
	if err != nil {
		log.Printf("[WARN] Failed to get sender final balance: %v", err)
	} else {
		log.Printf("[INFO] Sender %s final balance: %s", from, types.FIL(balance))
	}

	log.Printf("[INFO] Mempool fuzzing completed. %d messages sent, %d errors", count, errCount)
	return nil
}

func callV2API(endpoint string) {
	log.Printf("[INFO] Starting V2 API tests on endpoint: %s", endpoint)

	// Run standard tests
	log.Printf("[INFO] Running standard V2 API tests...")
	resources.RunV2APITests(endpoint, 5*time.Second)

	// Run load tests
	log.Printf("[INFO] Running V2 API load tests...")
	resources.RunV2APILoadTest(endpoint, 10*time.Second, 5, 10)

	log.Printf("[INFO] V2 API testing completed")
}

func performConsensusCheck(ctx context.Context, config *resources.Config, height int64) error {
	log.Printf("[INFO] Starting consensus check...")

	checker, err := resources.NewConsensusChecker(ctx, config.Nodes)
	if err != nil {
		return fmt.Errorf("failed to create consensus checker: %w", err)
	}

	// If height is 0, we'll let the checker pick a random height
	if height == 0 {
		log.Printf("[INFO] No specific height provided, will check consensus at a random height")
	} else {
		log.Printf("[INFO] Will check consensus starting at height %d", height)
	}

	// Run the consensus check
	err = checker.CheckConsensus(ctx, abi.ChainEpoch(height))
	if err != nil {
		return fmt.Errorf("consensus check failed: %w", err)
	}

	log.Printf("[INFO] Consensus check completed successfully")
	return nil
}

func deploySmartContract(ctx context.Context, nodeConfig *resources.NodeConfig, contractPath string) error {
	log.Printf("[INFO] Deploying smart contract from %s...", contractPath)

	// Connect to Lotus node
	api, closer, err := resources.ConnectToNode(ctx, *nodeConfig)
	if err != nil {
		log.Printf("[ERROR] Failed to connect to Lotus node '%s': %v", nodeConfig.Name, err)
		return fmt.Errorf("failed to connect to Lotus node: %w", err)
	}
	defer closer()

	// Create new account for deployment
	key, ethAddr, deployer := resources.NewAccount()
	log.Printf("[INFO] Created new account - deployer: %s, ethAddr: %s", deployer, ethAddr)

	// Get funds from default account
	defaultAddr, err := api.WalletDefaultAddress(ctx)
	if err != nil {
		log.Printf("[ERROR] Failed to get default wallet address: %v", err)
		return fmt.Errorf("failed to get default wallet address: %w", err)
	}

	// Send funds to deployer account
	log.Printf("[INFO] Sending funds to deployer account...")
	err = resources.SendFunds(ctx, api, defaultAddr, deployer, types.FromFil(10))
	if err != nil {
		return fmt.Errorf("failed to send funds to deployer: %w", err)
	}

	// Wait for funds to be available
	log.Printf("[INFO] Waiting for funds to be available...")
	time.Sleep(30 * time.Second)

	// Read and decode contract
	contractHex, err := os.ReadFile(contractPath)
	if err != nil {
		log.Printf("[ERROR] Failed to read contract file: %v", err)
		return fmt.Errorf("failed to read contract file: %w", err)
	}
	contract, err := hex.DecodeString(string(contractHex))
	if err != nil {
		log.Printf("[ERROR] Failed to decode contract: %v", err)
		return fmt.Errorf("failed to decode contract: %w", err)
	}

	// Estimate gas
	gasParams, err := json.Marshal(ethtypes.EthEstimateGasParams{Tx: ethtypes.EthCall{
		From: &ethAddr,
		Data: contract,
	}})
	if err != nil {
		log.Printf("[ERROR] Failed to marshal gas params: %v", err)
		return fmt.Errorf("failed to marshal gas params: %w", err)
	}
	gasLimit, err := api.EthEstimateGas(ctx, gasParams)
	if err != nil {
		log.Printf("[ERROR] Failed to estimate gas: %v", err)
		return fmt.Errorf("failed to estimate gas: %w", err)
	}

	// Get gas fees
	maxPriorityFee, err := api.EthMaxPriorityFeePerGas(ctx)
	if err != nil {
		log.Printf("[ERROR] Failed to get max priority fee: %v", err)
		return fmt.Errorf("failed to get max priority fee: %w", err)
	}

	// Get nonce
	nonce, err := api.MpoolGetNonce(ctx, deployer)
	if err != nil {
		log.Printf("[ERROR] Failed to get nonce: %v", err)
		return fmt.Errorf("failed to get nonce: %w", err)
	}

	// Create transaction
	tx := ethtypes.Eth1559TxArgs{
		ChainID:              31415926,
		Value:                big.Zero(),
		Nonce:                int(nonce),
		MaxFeePerGas:         types.NanoFil,
		MaxPriorityFeePerGas: big.Int(maxPriorityFee),
		GasLimit:             int(gasLimit),
		Input:                contract,
		V:                    big.Zero(),
		R:                    big.Zero(),
		S:                    big.Zero(),
	}

	// Sign and submit transaction
	log.Printf("[INFO] Signing and submitting transaction...")
	resources.SignTransaction(&tx, key.PrivateKey)
	txHash := resources.SubmitTransaction(ctx, api, &tx)
	log.Printf("[INFO] Transaction submitted with hash: %s", txHash)

	assert.Sometimes(txHash != ethtypes.EmptyEthHash, "Transaction must be submitted successfully", map[string]interface{}{
		"tx_hash":     txHash.String(),
		"deployer":    deployer.String(),
		"requirement": "Transaction hash must not be empty",
	})

	// Wait for transaction to be mined
	log.Printf("[INFO] Waiting for transaction to be mined...")
	time.Sleep(30 * time.Second)

	// Get transaction receipt
	receipt, err := api.EthGetTransactionReceipt(ctx, txHash)
	if err != nil {
		log.Printf("[ERROR] Failed to get transaction receipt: %v", err)
		return nil
	}

	if receipt == nil {
		log.Printf("[ERROR] Transaction receipt is nil")
		return nil
	}

	// Assert transaction was mined successfully
	assert.Sometimes(receipt.Status == 1, "Transaction must be mined successfully", map[string]interface{}{"tx_hash": txHash})
	return nil
}

func sendEthLegacyTransaction(ctx context.Context, nodeConfig *resources.NodeConfig) error {
	log.Printf("[INFO] Starting ETH legacy transaction check on node '%s'...", nodeConfig.Name)
	key, ethAddr, deployer := resources.NewAccount()
	_, ethAddr2, _ := resources.NewAccount()

	api, closer, err := resources.ConnectToNode(ctx, *nodeConfig)
	if err != nil {
		return fmt.Errorf("failed to connect to Lotus node '%s': %w", nodeConfig.Name, err)
	}
	defer closer()

	defaultAddr, err := api.WalletDefaultAddress(ctx)
	if err != nil {
		return fmt.Errorf("failed to get default wallet address: %w", err)
	}

	resources.SendFunds(ctx, api, defaultAddr, deployer, types.FromFil(1000))
	time.Sleep(60 * time.Second)

	gasParams, err := json.Marshal(ethtypes.EthEstimateGasParams{Tx: ethtypes.EthCall{
		From:  &ethAddr,
		To:    &ethAddr2,
		Value: ethtypes.EthBigInt(big.NewInt(100)),
	}})
	if err != nil {
		return fmt.Errorf("failed to marshal gas params: %w", err)
	}

	gasLimit, err := api.EthEstimateGas(ctx, gasParams)
	if err != nil {
		log.Printf("[WARN] Failed to estimate gas, which might be expected: %v", err)
		return nil
	}

	tx := ethtypes.EthLegacyHomesteadTxArgs{
		Value:    big.NewInt(100),
		Nonce:    0,
		To:       &ethAddr2,
		GasPrice: types.NanoFil,
		GasLimit: int(gasLimit),
		V:        big.Zero(),
		R:        big.Zero(),
		S:        big.Zero(),
	}
	resources.SignLegacyHomesteadTransaction(&tx, key.PrivateKey)
	txHash := resources.SubmitTransaction(ctx, api, &tx)
	log.Printf("[INFO] Transaction submitted with hash: %s", txHash)

	if txHash == ethtypes.EmptyEthHash {
		log.Printf("[WARN] Transaction submission failed (empty hash), which might be expected.")
		return nil
	}
	log.Printf("[INFO] Transaction: %v", txHash)

	// Wait for transaction to be mined
	log.Printf("[INFO] Waiting for transaction to be mined...")
	time.Sleep(30 * time.Second)

	// Get transaction receipt
	receipt, err := api.EthGetTransactionReceipt(ctx, txHash)
	if err != nil {
		log.Printf("[WARN] Failed to get transaction receipt, which might be expected: %v", err)
		return nil
	}

	if receipt == nil {
		log.Printf("[WARN] Transaction receipt is nil, which might be expected.")
		return nil
	}

	log.Printf("[INFO] ETH legacy transaction check completed successfully")
	assert.Sometimes(receipt.Status == 1, "Transaction mined successfully", map[string]interface{}{"tx_hash": txHash})
	return nil
}

func performStateMismatch(ctx context.Context, nodeConfig *resources.NodeConfig) error {
	log.Printf("[INFO] Starting state mismatch check on node '%s'...", nodeConfig.Name)

	api, closer, err := resources.ConnectToNode(ctx, *nodeConfig)
	if err != nil {
		return fmt.Errorf("failed to connect to Lotus node '%s': %w", nodeConfig.Name, err)
	}
	defer closer()
	err = resources.StateMismatch(ctx, api)
	if err != nil {
		return fmt.Errorf("state mismatch check failed: %w", err)
	}

	return nil
}

func performSendConsensusFault(ctx context.Context) error {
	log.Println("[INFO] Attempting to send a consensus fault...")
	err := resources.SendConsensusFault(ctx)
	if err != nil {
		return fmt.Errorf("failed to send consensus fault: %w", err)
	}
	log.Println("[INFO] SendConsensusFault operation initiated. Check further logs for details.")
	return nil
}

func performEthMethodsCheck(ctx context.Context) error {
	log.Printf("[INFO] Starting ETH methods consistency check...")

	err := resources.CheckEthMethods(ctx)
	if err != nil {
		return fmt.Errorf("failed to create ETH methods checker: %w", err)
	}
	log.Printf("[INFO] ETH methods consistency check completed successfully")
	return nil
}

func performBlockFuzzing(ctx context.Context, nodeConfig *resources.NodeConfig) error {
	log.Printf("[INFO] Starting block fuzzing on node '%s'...", nodeConfig.Name)

	api, closer, err := resources.ConnectToNode(ctx, *nodeConfig)
	if err != nil {
		return fmt.Errorf("failed to connect to Lotus node '%s': %w", nodeConfig.Name, err)
	}
	defer closer()

	err = resources.FuzzBlockSubmission(ctx, api)
	if err != nil {
		return fmt.Errorf("block fuzzing failed: %w", err)
	}

	log.Printf("[INFO] Block fuzzing completed successfully")
	return nil
}

func performCheckBackfill(ctx context.Context, config *resources.Config) error {
	log.Println("[INFO] Starting chain index backfill check...")

	// Filter nodes to "Lotus1" and "Lotus2"
	nodeNames := []string{"Lotus1", "Lotus2"}
	var filteredNodes []resources.NodeConfig
	for _, node := range config.Nodes {
		for _, name := range nodeNames {
			if node.Name == name {
				filteredNodes = append(filteredNodes, node)
			}
		}
	}

	if len(filteredNodes) == 0 {
		return fmt.Errorf("no nodes matching '%s' or '%s' found in config", nodeNames[0], nodeNames[1])
	}

	err := resources.CheckChainBackfill(ctx, filteredNodes)
	if err != nil {
		return fmt.Errorf("chain backfill check failed: %w", err)
	}
	assert.Sometimes(true, "Chain index backfill check completed.", map[string]interface{}{"requirement": "Chain index backfill check completed."})
	log.Println("[INFO] Chain index backfill check completed.")
	return nil
}

func performStressMaxMessageSize(ctx context.Context, nodeConfig *resources.NodeConfig) error {
	log.Printf("[INFO] Starting max message size stress test on node '%s'...", nodeConfig.Name)

	api, closer, err := resources.ConnectToNode(ctx, *nodeConfig)
	if err != nil {
		return fmt.Errorf("failed to connect to Lotus node '%s': %w", nodeConfig.Name, err)
	}
	defer closer()

	err = resources.SendMaxSizedMessage(ctx, api)
	if err != nil {
		return fmt.Errorf("max message size stress test failed: %w", err)
	}

	log.Printf("[INFO] Max message size stress test completed successfully")
	return nil
}

func performStressMaxMessages(ctx context.Context, nodeConfig *resources.NodeConfig) error {
	log.Printf("[INFO] Starting max messages in block stress test on node '%s'...", nodeConfig.Name)

	api, closer, err := resources.ConnectToNode(ctx, *nodeConfig)
	if err != nil {
		return fmt.Errorf("failed to connect to Lotus node '%s': %w", nodeConfig.Name, err)
	}
	defer closer()

	err = resources.SendMaxMessages(ctx, api)
	if err != nil {
		return fmt.Errorf("max messages in block stress test failed: %w", err)
	}

	log.Printf("[INFO] Max messages in block stress test completed successfully")
	return nil
}

func performStressMaxTipsetSize(config *resources.Config) error {
	log.Printf("[INFO] Starting max tipset size stress test...")

	nodeNames := []string{"Lotus1", "Lotus2"}
	var filteredNodes []resources.NodeConfig
	for _, node := range config.Nodes {
		for _, name := range nodeNames {
			if node.Name == name {
				filteredNodes = append(filteredNodes, node)
			}
		}
	}

	if len(filteredNodes) < 2 {
		return fmt.Errorf("need at least two Lotus nodes for this test, found %d", len(filteredNodes))
	}
	return nil
}

func performCheckFinalizedTipsets(ctx context.Context) error {
	log.Printf("[INFO] Starting finalized tipset comparison...")

	// Load configuration
	config, err := resources.LoadConfig("/opt/antithesis/resources/config.json")
	if err != nil {
		return fmt.Errorf("failed to load config: %w", err)
	}

	// Filter nodes to "Lotus1" and "Lotus2"
	nodeNames := []string{"Lotus1", "Lotus2"}
	var filteredNodes []resources.NodeConfig
	for _, node := range config.Nodes {
		for _, name := range nodeNames {
			if node.Name == name {
				filteredNodes = append(filteredNodes, node)
			}
		}
	}

	if len(filteredNodes) < 2 {
		return fmt.Errorf("need at least two Lotus nodes for this test, found %d", len(filteredNodes))
	}

	api1, closer1, err := resources.ConnectToNode(ctx, filteredNodes[0])
	if err != nil {
		return fmt.Errorf("failed to connect to %s: %w", filteredNodes[0].Name, err)
	}
	defer closer1()

	api2, closer2, err := resources.ConnectToNode(ctx, filteredNodes[1])
	if err != nil {
		return fmt.Errorf("failed to connect to %s: %w", filteredNodes[1].Name, err)
	}
	defer closer2()

	ch1, err := api1.ChainHead(ctx)
	if err != nil {
		return fmt.Errorf("failed to get chain head from %s: %w", filteredNodes[0].Name, err)
	}

	ch2, err := api2.ChainHead(ctx)
	if err != nil {
		return fmt.Errorf("failed to get chain head from %s: %w", filteredNodes[1].Name, err)
	}

	h1 := ch1.Height()
	h2 := ch2.Height()

	var head int64
	if h1 > h2 {
		head = int64(h2)
	} else {
		head = int64(h1)
	}
	api11, closer11, err := resources.ConnectToNodeV2(ctx, filteredNodes[0])
	if err != nil {
		return fmt.Errorf("failed to connect to %s: %w", filteredNodes[0].Name, err)
	}
	defer closer11()
	api22, closer22, err := resources.ConnectToNodeV2(ctx, filteredNodes[1])
	if err != nil {
		return fmt.Errorf("failed to connect to %s: %w", filteredNodes[1].Name, err)
	}
	defer closer22()
	height := types.TipSetSelectors.Height(abi.ChainEpoch(head), true, types.TipSetAnchors.Finalized)
	log.Printf("[INFO] Getting tipset at height %d", height)
	ts, err := api11.ChainGetTipSet(ctx, types.TipSetSelectors.Safe)
	if err != nil {
		return fmt.Errorf("failed to get tipset by height: %w", err)
	}
	ts2, err := api22.ChainGetTipSet(ctx, types.TipSetSelectors.Finalized)
	if err != nil {
		return fmt.Errorf("failed to get tipset by height: %w", err)
	}

	log.Printf("[INFO] Tipset %s is finalized on %s on height %d", ts.Cids(), filteredNodes[0].Name, height)
	log.Printf("[INFO] Tipset %s is finalized on %s on height %d", ts2.Cids(), filteredNodes[1].Name, height)
	return nil
}

func checkF3Running() error {
	urls := []string{
		"http://forest:23456",
		"http://lotus-1:1234",
		"http://lotus-2:1235",
	}

	request := `{"jsonrpc":"2.0","method":"Filecoin.F3IsRunning","params":[],"id":1}`

	for _, url := range urls {
		_, resp := resources.DoRawRPCRequest(url, 1, request)
		var response struct {
			Result bool `json:"result"`
		}
		if err := json.Unmarshal(resp, &response); err != nil {
			log.Printf("[WARN] Failed to parse response from %s: %v", url, err)
			continue
		}

		log.Printf("[INFO] F3 is running on %s: %v", url, response.Result)
		assert.Sometimes(response.Result, fmt.Sprintf("F3 is running on %s", url),
			map[string]interface{}{"requirement": fmt.Sprintf("F3 is running on %s", url)})
	}
	return nil
}

func checkPeers() error {
	urls := []string{
		"http://forest:3456",
		"http://lotus-1:1234",
		"http://lotus-2:1235",
	}

	request := `{"jsonrpc":"2.0","method":"Filecoin.NetPeers","params":[],"id":1}`

	disconnectedNodes := []string{}
	for _, url := range urls {
		_, resp := resources.DoRawRPCRequest(url, 1, request)
		var response struct {
			Result []struct {
				ID string `json:"ID"`
			} `json:"result"`
		}
		if err := json.Unmarshal(resp, &response); err != nil {
			log.Printf("[WARN] Failed to parse response from %s: %v", url, err)
			disconnectedNodes = append(disconnectedNodes, url)
			continue
		}

		peerCount := len(response.Result)
		if peerCount < 2 {
			disconnectedNodes = append(disconnectedNodes, url)
		}
		log.Printf("[INFO] Node %s has %d peers", url, peerCount)
	}

	if len(disconnectedNodes) > 0 {
		log.Printf("[WARN] The following nodes have less than 2 peers: %v", disconnectedNodes)
		assert.Sometimes(false, "All nodes should have at least 2 peers",
			map[string]interface{}{
				"requirement":        "Minimum 2 peers required",
				"disconnected_nodes": disconnectedNodes,
			})
	} else {
		log.Printf("[INFO] All nodes have at least 2 peers")
		assert.Sometimes(true, "All nodes have at least 2 peers",
			map[string]interface{}{
				"requirement": "Minimum 2 peers required",
			})
	}
	return nil
}<|MERGE_RESOLUTION|>--- conflicted
+++ resolved
@@ -71,35 +71,6 @@
 
 func validateInputs(operation, nodeName, contractPath, targetAddr, targetAddr2, pingAttackType *string) error {
 	validOps := map[string]bool{
-<<<<<<< HEAD
-		"create":               true,
-		"delete":               true,
-		"spam":                 true,
-		"connect":              true,
-		"deploySimpleCoin":     true,
-		"deployMCopy":          true,
-		"deployTStore":         true,
-		"chaos":                true,
-		"mempoolFuzz":          true,
-		"pingAttack":           true,
-		"createEthAccount":     true,
-		"rpc-benchmark":        true,
-		"deployValueSender":    true,
-		"checkConsensus":       true,
-		"deployContract":       true,
-		"stateMismatch":        true,
-		"sendConsensusFault":   true,
-		"checkEthMethods":      true,
-		"sendEthLegacy":        true,
-		"checkSplitstore":      true,
-		"incomingblock":        true,
-		"blockfuzz":            true,
-		"checkBackfill":        true,
-		"stressMaxMessageSize": true,
-		"stressMaxMessages":    true,
-		"stressMaxTipsetSize":  true,
-		"createEthKeystore":    true,
-=======
 		"create":                true,
 		"delete":                true,
 		"spam":                  true,
@@ -129,24 +100,10 @@
 		"checkFinalizedTipsets": true,
 		"checkF3Running":        true,
 		"checkPeers":            true,
->>>>>>> acf2aed1
 	}
 
 	// Operations that don't require a node name
 	noNodeNameRequired := map[string]bool{
-<<<<<<< HEAD
-		"spam":                true,
-		"chaos":               true,
-		"pingAttack":          true,
-		"rpc-benchmark":       true,
-		"checkConsensus":      true,
-		"sendConsensusFault":  true,
-		"checkEthMethods":     true,
-		"checkSplitstore":     true,
-		"checkBackfill":       true,
-		"stressMaxTipsetSize": true,
-		"createEthKeystore":   true,
-=======
 		"spam":                  true,
 		"chaos":                 true,
 		"pingAttack":            true,
@@ -160,7 +117,6 @@
 		"checkFinalizedTipsets": true,
 		"checkF3Running":        true,
 		"checkPeers":            true,
->>>>>>> acf2aed1
 	}
 
 	if !validOps[*operation] {
