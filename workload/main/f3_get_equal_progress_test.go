package main

import (
	"context"
	"sync"
	"testing"

	"github.com/FilecoinFoundationWeb/Filecoin-Antithesis/resources"
	antithesis_assert "github.com/antithesishq/antithesis-sdk-go/assert"
	"github.com/stretchr/testify/assert"
)

func TestF3GetProgressEquality(t *testing.T) {
	ctx := context.Background()

	// Load configuration
	config, err := resources.LoadConfig("/opt/antithesis/resources/config.json")

	antithesis_assert.Always(err == nil, "Load config", map[string]interface{}{"error": err})
	assert.NoError(t, err, "Failed to load config")

	nodeNames := []string{"Lotus1", "Lotus2", "Forest"}
	var filterNodes []resources.NodeConfig

	// Filter nodes
	for _, node := range config.Nodes {
		for _, name := range nodeNames {
			if node.Name == name {
				filterNodes = append(filterNodes, node)
			}
		}
	}

	var wg sync.WaitGroup
	var mu sync.Mutex
	progresses := make(map[string]interface{})
	errors := make(map[string]error)

	// Fetch progresses concurrently
	for _, node := range filterNodes {
<<<<<<< HEAD
		wg.Add(1)
		go func(node resources.NodeConfig) {
			defer wg.Done()

			api, closer, err := resources.ConnectToNode(ctx, node)
			if err != nil {
				mu.Lock()
				errors[node.Name] = err
				mu.Unlock()
				return
			}
			defer closer()
			progress, err := api.F3GetProgress(ctx)
			if err != nil {
				mu.Lock()
				errors[node.Name] = err
				mu.Unlock()
				return
			}

			mu.Lock()
			progresses[node.Name] = progress
			mu.Unlock()
		}(node)
	}

	// Wait for all goroutines to complete
	wg.Wait()

	// Handle errors
	for node, err := range errors {
		assert.NoError(t, err, "Node '%s' encountered an error", node)
	}

	// Assert all progresses are identical
	var reference interface{}
	for _, progress := range progresses {
		if reference == nil {
			reference = progress
		} else {
			assert.Equal(t, reference, progress, "F3 progresses are not consistent across nodes")
		}
=======
		api, closer, err := resources.ConnectToNode(ctx, node)
		antithesis_assert.Always(err == nil, "Connect to node", map[string]interface{}{"node": node.Name, "error": err})
		assert.NoError(t, err, "Failed to connect to node", node.Name)
		defer closer()

		progress, err := api.F3GetProgress(ctx)
		antithesis_assert.Always(err == nil, "Fetch F3 progress from node", map[string]interface{}{"node": node.Name, "error": err})
		assert.NoError(t, err, "Failed to fetch F3 progress from node", node.Name)
		progresses = append(progresses, progress)
	}

	// Assert all progresses are identical
	for i := 1; i < len(progresses); i++ {
		antithesis_assert.Always(progresses[i] == progresses[0], "F3 progresses are always consistent across nodes", map[string]interface{}{"progresses": progresses})
		assert.Equal(t, progresses[i], progresses[0], "F3 progresses are always consistent across nodes")
>>>>>>> dc40e953
	}
}<|MERGE_RESOLUTION|>--- conflicted
+++ resolved
@@ -38,7 +38,6 @@
 
 	// Fetch progresses concurrently
 	for _, node := range filterNodes {
-<<<<<<< HEAD
 		wg.Add(1)
 		go func(node resources.NodeConfig) {
 			defer wg.Done()
@@ -81,22 +80,5 @@
 		} else {
 			assert.Equal(t, reference, progress, "F3 progresses are not consistent across nodes")
 		}
-=======
-		api, closer, err := resources.ConnectToNode(ctx, node)
-		antithesis_assert.Always(err == nil, "Connect to node", map[string]interface{}{"node": node.Name, "error": err})
-		assert.NoError(t, err, "Failed to connect to node", node.Name)
-		defer closer()
-
-		progress, err := api.F3GetProgress(ctx)
-		antithesis_assert.Always(err == nil, "Fetch F3 progress from node", map[string]interface{}{"node": node.Name, "error": err})
-		assert.NoError(t, err, "Failed to fetch F3 progress from node", node.Name)
-		progresses = append(progresses, progress)
-	}
-
-	// Assert all progresses are identical
-	for i := 1; i < len(progresses); i++ {
-		antithesis_assert.Always(progresses[i] == progresses[0], "F3 progresses are always consistent across nodes", map[string]interface{}{"progresses": progresses})
-		assert.Equal(t, progresses[i], progresses[0], "F3 progresses are always consistent across nodes")
->>>>>>> dc40e953
 	}
 }