--- conflicted
+++ resolved
@@ -6,12 +6,8 @@
 	"testing"
 
 	"github.com/FilecoinFoundationWeb/Filecoin-Antithesis/resources"
-<<<<<<< HEAD
 	"github.com/antithesishq/antithesis-sdk-go/assert"
-=======
-	antithesis_assert "github.com/antithesishq/antithesis-sdk-go/assert"
-	"github.com/stretchr/testify/assert"
->>>>>>> dc40e953
+
 )
 
 func TestF3IsRunningEquality(t *testing.T) {
@@ -19,13 +15,7 @@
 
 	// Load configuration
 	config, err := resources.LoadConfig("/opt/antithesis/resources/config.json")
-<<<<<<< HEAD
 	assert.Always(err == nil, "Failed to load config: %v", map[string]interface{}{"error": err})
-=======
-
-	antithesis_assert.Always(err == nil, "Load config", map[string]interface{}{"error": err})
-	assert.NoError(t, err, "Failed to load config")
->>>>>>> dc40e953
 
 	nodeNames := []string{"Lotus1", "Lotus2", "Forest"}
 	var filterNodes []resources.NodeConfig
@@ -45,7 +35,6 @@
 	results := make(map[string]bool)
 
 	for _, node := range filterNodes {
-<<<<<<< HEAD
 		wg.Add(1)
 		go func(node resources.NodeConfig) {
 			defer wg.Done()
@@ -91,27 +80,5 @@
 	// Validate results
 	for node, isRunning := range results {
 		assert.Always(isRunning, "F3 is not running on node: %s", map[string]interface{}{"node": node})
-=======
-		api, closer, err := resources.ConnectToNode(ctx, node)
-
-		antithesis_assert.Always(err == nil, "Connect to node", map[string]interface{}{"node": node.Name, "error": err})
-		assert.NoError(t, err, "Failed to connect to node: %s", node.Name)
-
-		defer closer()
-
-		isRunning, err := api.F3IsRunning(ctx)
-		antithesis_assert.Always(err == nil, "Fetch F3 running status from node", map[string]interface{}{"node": node.Name, "error": err})
-		assert.NoError(t, err, "Failed to fetch F3 running status from node: %s", node.Name)
-
-		if !isRunning {
-			t.Logf("Node:%v not running F3", node.Name)
-			antithesis_assert.Reachable("A node is not running F3", map[string]any{"node": node.Name})
-		}
-
-		if isRunning {
-			t.Logf("Node:%v is running F3", node.Name)
-			antithesis_assert.Reachable("A node is running F3", map[string]any{"node": node.Name})
-		}
->>>>>>> dc40e953
 	}
 }