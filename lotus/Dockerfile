--- conflicted
+++ resolved
@@ -66,18 +66,10 @@
 RUN ./lotus-seed genesis add-miner localnet-1.json manifest.json
 # Add the second miner to the genesis template
 RUN ./lotus-seed genesis add-miner localnet-2.json manifest.json
-<<<<<<< HEAD
-RUN go build -o tvx ./cmd/tvx
-RUN  make install
-RUN  cp ./tvx /usr/local/bin/tvx
-RUN  cp ./lotus-bench /usr/local/bin/lotus-bench
-RUN  cp ./lotus-shed /usr/local/bin/lotus-shed
-RUN  cp ./lotus-health /usr/local/bin/lotus-health
-=======
+
 
 RUN make install
 
 COPY ./lotus-bench.sh /opt/antithesis/test/v1/benchmark/serial-lotus-bench.sh
 
->>>>>>> 0da98d73
 ENTRYPOINT ["sleep", "infinity"]